--- conflicted
+++ resolved
@@ -23,13 +23,8 @@
 start a chain. The rest is loaded directly from the mandatory genesis parameters.
 2. **Restarted chain**: the user provides all the fields from genesis.
 
-<<<<<<< HEAD
 If an empty chain from `1.` recives _any_ field that should be populated, the initialization
 of the app should `panic`.  Similarly, for `2.` if any field is missing the chain should panic.
-=======
-If an empty chain from `1.` receives _any_ field that should be populated, the initialization
-of the app should `panic`. Same applies for `2.` if a single field is missing.
->>>>>>> ccc53bf9
 
 In general, the genesis fields that are populated with `1` are the ones checked by the
 simulation invariants.
@@ -113,12 +108,8 @@
 
 ### Positive
 
-<<<<<<< HEAD
-- Reduce confusion when initializing genesis as now there are two clearly distinct
-=======
 - Reduce confusion when initializing genesis as now there are two clearly
   distinct modes for it
->>>>>>> ccc53bf9
 
 ### Negative
 
