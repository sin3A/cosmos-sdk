<!--
order: 7
<<<<<<< HEAD
=======
synopsis: "`Event`s are objects that contain information about the execution of the application.
They are mainly used by service providers like block explorers and wallet to track the execution of
various messages and index transactions."
>>>>>>> 677f27f5
-->

# Events

`Event`s are objects that contain information about the execution of the application. They are mainly used by service providers like block explorers and wallet to track the execution of various messages and index transactions. {synopsis}

## Pre-Requisite Readings {hide}

- [Anatomy of an SDK application](../basics/app-anatomy.md) {prereq}

## Events

Events are implemented in the Cosmos SDK as an alias of the ABCI `Event` type and
take the form of: `{eventType}.{eventAttribute}={value}`.

+++ https://github.com/tendermint/tendermint/blob/bc572217c07b90ad9cee851f193aaa8e9557cbc7/abci/types/types.pb.go#L2661-L2667

Events contain:

- A `type`, which is meant to categorize an event at a high-level (e.g. by module or action).
- A list of `attributes`, which are key-value pairs that give more information about
  the categorized `event`.
  +++ https://github.com/cosmos/cosmos-sdk/blob/7d7821b9af132b0f6131640195326aa02b6751db/types/events.go#L51-L56

Events are returned to the underlying consensus engine in the response of the following ABCI messages:

- [`BeginBlock`](./baseapp.md#beginblock)
- [`EndBlock`](./baseapp.md#endblock)
- [`CheckTx`](./baseapp.md#checktx)
- [`DeliverTx`](./baseapp.md#delivertx)

Events, the `type` and `attributes`, are defined on a **per-module basis** in the module's
`/internal/types/events.go` file, and triggered from the module's [`handler`](../building-modules/handler.md)
via the [`EventManager`](#eventmanager). In addition, each module documents its events under
`spec/xx_events.md`.

## EventManager

In Cosmos SDK applications, events are managed by an abstraction called the `EventManager`.
Internally, the `EventManager` tracks a list of `Events` for the entire execution flow of a
transaction or `BeginBlock`/`EndBlock`.

+++ https://github.com/cosmos/cosmos-sdk/blob/7d7821b9af132b0f6131640195326aa02b6751db/types/events.go#L16-L20

The `EventManager` comes with a set of useful methods to manage events. Among them, the one that is
used the most by module and application developers is the `EmitEvent` method, which tracks
an `event` in the `EventManager`.

+++ https://github.com/cosmos/cosmos-sdk/blob/7d7821b9af132b0f6131640195326aa02b6751db/types/events.go#L29-L31

Module developers should handle event emission via the `EventManager#EmitEvent` in each message
`Handler` and in each `BeginBlock`/`EndBlock` handler. The `EventManager` is accessed via
the [`Context`](./context.md), where event emission generally follows this pattern:

```go
ctx.EventManager().EmitEvent(
    sdk.NewEvent(eventType, sdk.NewAttribute(attributeKey, attributeValue)),
)
```

Module's `handler` function should also set a new `EventManager` to the `context` to isolate emitted events per `message`:
```go
func NewHandler(keeper Keeper) sdk.Handler {
    return func(ctx sdk.Context, msg sdk.Msg) (*sdk.Result, error) {
        ctx = ctx.WithEventManager(sdk.NewEventManager())
        switch msg := msg.(type) {
```

See the [`Handler`](../building-modules/handler.md) concept doc for a more detailed
view on how to typically implement `Events` and use the `EventManager` in modules.

## Subscribing to Events

It is possible to subscribe to `Events` via Tendermint's [Websocket](https://tendermint.com/docs/app-dev/subscribing-to-events-via-websocket.html#subscribing-to-events-via-websocket).
This is done by calling the `subscribe` RPC method via Websocket:

```json
{
    "jsonrpc": "2.0",
    "method": "subscribe",
    "id": "0",
    "params": {
        "query": "tm.event='eventCategory' AND eventType.eventAttribute='attributeValue'"
    }
}
```

The main `eventCategory` you can subscribe to are:

- `NewBlock`: Contains `events` triggered during `BeginBlock` and `EndBlock`.
- `Tx`: Contains `events` triggered during `DeliverTx` (i.e. transaction processing).
- `ValidatorSetUpdates`: Contains validator set updates for the block.

These events are triggered from the `state` package after a block is committed. You can get the
full list of `event` categories [here](https://godoc.org/github.com/tendermint/tendermint/types#pkg-constants).

The `type` and `attribute` value of the `query` allow you to filter the specific `event` you are looking for. For example, a `transfer` transaction triggers an `event` of type `Transfer` and has `Recipient` and `Sender` as `attributes` (as defined in the [`events` file of the `bank` module](https://github.com/cosmos/cosmos-sdk/blob/master/x/bank/internal/types/events.go)). Subscribing to this `event` would be done like so:

```json
{
    "jsonrpc": "2.0",
    "method": "subscribe",
    "id": "0",
    "params": {
        "query": "tm.event='Tx' AND transfer.sender='senderAddress'"
    }
}
```

where `senderAddress` is an address following the [`AccAddress`](../basics/accounts.md#addresses) format. 

## Next {hide}

Learn about [object-capabilities](./ocap.md) {hide}<|MERGE_RESOLUTION|>--- conflicted
+++ resolved
@@ -1,11 +1,5 @@
 <!--
 order: 7
-<<<<<<< HEAD
-=======
-synopsis: "`Event`s are objects that contain information about the execution of the application.
-They are mainly used by service providers like block explorers and wallet to track the execution of
-various messages and index transactions."
->>>>>>> 677f27f5
 -->
 
 # Events
