# BaseApp

## Pre-requisite Reading

- [Anatomy of an SDK application](../basics/app-anatomy.md)
- [Lifecycle of an SDK transaction](../basics/tx-lifecycle.md)

## Synopsis

<<<<<<< HEAD
This document describes `baseapp`, the abstraction that implements most of the common functionalities of an SDK application. 

- [Introduction](#introduction)
- [Type Definition](#type-definition)
- [Constructor](#constructor)
- [States](#states)
- [Routing](#routing)
- [Main ABCI Messages](#abci)
    + [CheckTx](#checktx)
    + [DeliverTx](#delivertx)
- [RunTx, AnteHandler and RunMsgs](#runtx-antehandler-and-runmsgs)
    + [RunTx](#runtx)
    + [AnteHandler](#antehandler)
    + [RunMsgs](#runmsgs)
- [Other ABCI Message](#other-abci-message)
    + [InitChain](#initchain)
    + [BeginBlock](#beginblock)
    + [EndBlock](#endblock)
    + [Commit](#commit)
    + [Info](#info)
    + [Query](#query)
    
## Introduction

`baseapp` is an abstraction that implements the core of an SDK application, namely:

- The [Application-Blockchain Interface](#abci), for the state-machine to communicate with the underlying consensus engine (e.g. Tendermint). 
- A [Router](#routing), to route [messages](./tx-msgs.md) and [queries](./querier.md) to the appropriate [module](../building-modules/intro.md).
- Different [states](#states), as the state-machine can have different parallel states updated based on the ABCI message received. 

The goal of `baseapp` is to provide a boilerplate SDK application that developers can easily extend to build their own custom application. Usually, developers will create a custom type for their application, like so:

```go 
type app struct {
    *bam.BaseApp // reference to baseapp
    cdc *codec.Codec
=======
This document describes `BaseApp`, the abstraction that implements the core
functionalities of an SDK application.

- [BaseApp](#baseapp)
  - [Pre-requisite Reading](#pre-requisite-reading)
  - [Synopsis](#synopsis)
  - [Introduction](#introduction)
  - [Type Definition](#type-definition)
  - [Constructor](#constructor)
  - [States](#states)
    - [InitChain](#initchain)
    - [CheckTx](#checktx)
    - [BeginBlock](#beginblock)
    - [DeliverTx](#delivertx)
    - [Commit](#commit)
  - [Routing](#routing)
    - [Message Routing](#message-routing)
    - [Query Routing](#query-routing)
  - [Main ABCI Messages](#main-abci-messages)
    - [CheckTx](#checktx-1)
    - [DeliverTx](#delivertx-1)
  - [RunTx, AnteHandler and RunMsgs](#runtx-antehandler-and-runmsgs)
    - [RunTx](#runtx)
    - [AnteHandler](#antehandler)
    - [RunMsgs](#runmsgs)
  - [Other ABCI Messages](#other-abci-messages)
    - [InitChain](#initchain-1)
    - [BeginBlock](#beginblock-1)
    - [EndBlock](#endblock)
    - [Commit](#commit-1)
    - [Info](#info)
    - [Query](#query)

## Introduction

`BaseApp` is a base type that implements the core of an SDK application, namely:

- The [Application Blockchain Interface](#abci), for the state-machine to communicate with the
underlying consensus engine (e.g. Tendermint).
- A [Router](#routing), to route messages and queries to the appropriate module.
- Different [states](#states), as the state-machine can have different volatile
states updated based on the ABCI message received.

The goal of `BaseApp` is to provide the fundamental layer of an SDK application
that developers can easily extend to build their own custom application. Usually,
developers will create a custom type for their application, like so:

```go
type App struct {
  // reference to a BaseApp
  *bam.BaseApp
>>>>>>> 18de630d

  // list of application store keys

  // list of application keepers

  // module manager
}
```

<<<<<<< HEAD
Extending the application with `baseapp` gives the former access to all of `baseapp`'s methods. This allows developers to compose their custom application with the modules they want, while not having to concern themselves with the hard work of implementing the ABCI, the routing and state management logic. 

## Type Definition

The [`baseapp` type](https://github.com/cosmos/cosmos-sdk/blob/master/baseapp/baseapp.go#L45-L91) holds many important parameters for any Cosmos SDK based application. Let us go through the most important components.

*Note: Not all parameters are described, only the most important ones. Refer to the [type definition](https://github.com/cosmos/cosmos-sdk/blob/master/baseapp/baseapp.go#L45-L91) for the full list* 

First, the important parameters that are initialized during the initialization of the application:

- A [`CommitMultiStore`](./store.md#commit-multi-store). This is the main store of the application, which holds the canonical state that is committed at the [end of each block](#commit). This store is **not** cached, meaning it is not used to update the application's intermediate (un-committed) states. The `CommitMultiStore` is a multi-store, meaning a store of stores. Each module of the application uses one or multiple `KVStores` in the multi-store to persist their subset of the state. 
- A [database](./store.md#database) `db`, which is used by the `CommitMultiStore` to handle data storage.
- A [router](#message-routing). The `router` facilitates the routing of [messages](../building-modules/messages-and-queries.md#messages) to the appropriate module for it to be processed.
- A [query router](#query-routing). The `query router` facilitates the routing of [queries](../building-modules/messages-and-queries.md#queries) to the appropriate module for it to be processed.
- A [`txDecoder`](https://godoc.org/github.com/cosmos/cosmos-sdk/types#TxDecoder), used to decode transaction `[]byte` relayed by the underlying Tendermint engine.
- A [`baseKey`], to access the [main store](./store.md#main-store) in the `CommitMultiStore`. The main store is used to persist data related to the core of the application, like consensus parameters.  
- A [`anteHandler`](#antehandler), to handle signature verification and fee paiement when a transaction is received.
- An [`initChainer`](../basics/app-anatomy.md#initchainer), [`beginBlocker` and `endBlocker`](../basics/app-anatomy.md#beginblocker-and-endblocker), which are the functions executed when the application received the [InitChain], [BeginBlock] and [EndBlock] messages from the underlying Tendermint engine. 
=======
Extending the application with `BaseApp` gives the former access to all of `BaseApp`'s methods.
This allows developers to compose their custom application with the modules they want, while not
having to concern themselves with the hard work of implementing the ABCI, the routing and state
management logic.

## Type Definition

The [`BaseApp` type](https://github.com/cosmos/cosmos-sdk/blob/master/baseapp/baseapp.go#L53) holds
many important parameters for any Cosmos SDK based application. Let us go through the most
important components.

> __Note__: Not all parameters are described, only the most important ones. Refer to the
[type definition](https://github.com/cosmos/cosmos-sdk/blob/master/baseapp/baseapp.go#L53) for the
full list.

First, the important parameters that are initialized during the bootstrapping of the application:

- [`CommitMultiStore`](./store.md#commit-multi-store): This is the main store of the application,
which holds the canonical state that is committed at the [end of each block](#commit-1). This store
is **not** cached, meaning it is not used to update the application's volatile (un-committed) states.
The `CommitMultiStore` is a multi-store, meaning a store of stores. Each module of the application
uses one or multiple `KVStores` in the multi-store to persist their subset of the state.
- Database: The `db` is used by the `CommitMultiStore` to handle data persistence.
- [Router](#message-routing): The `router` facilitates the routing of `messages` to the appropriate
module for it to be processed. Here a `message` refers to the transaction components that need to be
processed by the application in order to update the state, and not to ABCI messages which implement
the interface between the application and the underlying consensus engine.
- [Query Router](#query-routing): The `query router` facilitates the routing of queries to the
appropriate module for it to be processed. These `queries` are not ABCI messages themselves, but they
are relayed to the application from the underlying consensus engine via the ABCI message [`Query`](#query).
- [`TxDecoder`](https://godoc.org/github.com/cosmos/cosmos-sdk/types#TxDecoder): It is used to decode
raw transaction bytes relayed by the underlying Tendermint engine.
- `BaseKey`: This key is used to access the main store in the `CommitMultiStore`. The main store is
used to persist data related to the core of the application, like consensus parameters.
- [`AnteHandler`](#antehandler): This handler is used to handle signature verification, fee payment,
and other pre-message execution checks when a transaction is received. It's executed during
[`CheckTx`](#checktx-1) and [`DeliverTx`](#delivertx-1).
- [`InitChainer`](../basics/app-anatomy.md#initchainer),
[`BeginBlocker` and `EndBlocker`](../basics/app-anatomy.md#beginblocker-and-endblocker): These are
the functions executed when the application receives the `InitChain`, `BeginBlock` and `EndBlock`
ABCI messages from the underlying Tendermint engine.
>>>>>>> 18de630d

Then, parameters used to define [volatile states](#volatile-states) (i.e. cached states):

- `checkState`: This state is updated during [`CheckTx`](#checktx-1), and reset on [`Commit`](#commit-1).
- `deliverState`: This state is updated during [`DeliverTx`](#delivertx-1), and set to `nil` on
[`Commit`](#commit-1) and gets re-initialized on BeginBlock.

Finally, a few more important parameterd:

<<<<<<< HEAD
- `voteInfos`: This parameter carries the list of validators whose precommit is missing, either because they did not vote or because the proposer did not include their vote. This information is carried by the [context](#context) and can be used by the application for various things like punishing absent validators.
- `minGasPrices`: This parameter defines the minimum [gas prices](./accounts-fees-gas.md#gas) accepted by the node. This is a local parameter, meaning each full-node can set a different `minGasPrices`. It is run by the [`anteHandler`](./accounts-fees-gas.md#antehandler) during `CheckTx`, mainly as a spam protection mechanism. The transaction enters the [mempool](https://tendermint.com/docs/tendermint-core/mempool.html#transaction-ordering) only if the gas price of the transaction is superior to one of the minimum gas price in `minGasPrices` (i.e. if `minGasPrices == 1uatom, 1upho`, the `gas-price` of the transaction must be superior to `1uatom` OR `1upho`).
- `appVersion`: Version of the application. It is set in the [application's constructor function](../basics/app-anatomy.md#constructor-function).

## Constructor

`NewBaseApp(name string, logger log.Logger, db dbm.DB, txDecoder sdk.TxDecoder, options ...func(*BaseApp),)` is the constructor function for `baseapp`. It is called from the [application's constructor function](../basics/app-anatomy.md#constructor-function) each time the full-node is started. 

`baseapp`'s constructor function is pretty straightforward. The only thing worth noting is the possibility to add additional [`options`](https://github.com/cosmos/cosmos-sdk/blob/master/baseapp/options.go) to `baseapp` by passing `options functions` to the constructor function, which will execute them in order. `options` are generally `setters` function for important parameters, like `SetPruning()` to active pruning or `SetMinGasPrices()` to set the node's `min-gas-prices`. 

A list of `options` example can be found [here](https://github.com/cosmos/cosmos-sdk/blob/master/baseapp/options.go). Naturally, developers can add additional `options` based on their application's needs. 
=======
- `voteInfos`: This parameter carries the list of validators whose precommit is missing, either
because they did not vote or because the proposer did not include their vote. This information is
carried by the [Context](#context) and can be used by the application for various things like
punishing absent validators.
- `minGasPrices`: This parameter defines the minimum gas prices accepted by the node. This is a
**local** parameter, meaning each full-node can set a different `minGasPrices`. It is used in the
`AnteHandler` during [`CheckTx`](#checktx-1), mainly as a spam protection mechanism. The transaction
enters the [mempool](https://tendermint.com/docs/tendermint-core/mempool.html#transaction-ordering)
only if the gas prices of the transaction are greater than one of the minimum gas price in
`minGasPrices` (e.g. if `minGasPrices == 1uatom,1photon`, the `gas-price` of the transaction must be
greater than `1uatom` OR `1photon`).
- `appVersion`: Version of the application. It is set in the
[application's constructor function](../basics/app-anatomy.md#constructor-function).

## Constructor

```go
func NewBaseApp(
  name string, logger log.Logger, db dbm.DB, txDecoder sdk.TxDecoder, options ...func(*BaseApp),
) *BaseApp {

  // ...
}
```

The `BaseApp` constructor function is pretty straightforward. The only thing worth noting is the
possibility to provide additional [`options`](https://github.com/cosmos/cosmos-sdk/blob/master/baseapp/options.go)
to the `BaseApp`, which will execute them in order. The `options` are generally `setter` functions
for important parameters, like `SetPruning()` to set pruning options or `SetMinGasPrices()` to set
the node's `min-gas-prices`.

A list of `options` examples can be found
[here](https://github.com/cosmos/cosmos-sdk/blob/master/baseapp/options.go). Naturally, developers
can add additional `options` based on their application's needs.
>>>>>>> 18de630d

## States 

<<<<<<< HEAD
`baseapp` handles various parallel states for different purposes. There is the [main state](#main-state), which is the canonical state of the application, and volatile states like [`checkState`](#checkState) and [`deliverState`](#deliverstate), which are used to handle temporary states inbetween updates of the main state.

```
                To perform stateful checks        To execute state                To serve queries
                on received transactions     transitions during DeliverTx   on last-committed state
                +----------------------+      +----------------------+       +----------------------+
                |   CheckState(t)(0)   |      |  DeliverState(t)(0)  |       |    QueryState(t)     |
                +----------------------+      |                      |       |                      |
CheckTx(tx1)               |                  |                      |       |                      |
                           v                  |                      |       |                      |
                +----------------------+      |                      |       |                      |
                |   CheckState(t)(1)   |      |                      |       |                      |
                +----------------------+      |                      |       |                      |
CheckTx(tx2)               |                  |                      |       |                      |
                           v                  |                      |       |                      |
                +----------------------+      |                      |       |                      |
                |   CheckState(t)(2)   |      |                      |       |                      |
                +----------------------+      |                      |       |                      |
CheckTx(tx3)               |                  |                      |       |                      |
                           v                  |                      |       |                      |
                +----------------------+      |                      |       |                      |
                |   CheckState(t)(3)   |      |                      |       |                      |
                +----------------------+      +----------------------+       |                      |
DeliverTx(tx1)             |                             |                   |                      |
                           v                             v                   |                      |
                +----------------------+      +----------------------+       |                      |
                |                      |      |  DeliverState(t)(1)  |       |                      |
                |                      |      +----------------------+       |                      |
DeliverTx(tx2)  |                      |                 |                   |                      | 
                |                      |                 v                   |                      |
                |                      |      +----------------------+       |                      |
                |                      |      |  DeliverState(t)(2)  |       |                      |
                |                      |      +----------------------+       |                      |
DeliverTx(tx3)  |                      |                 |                   |                      |
                |                      |                 v                   |                      |
                |                      |      +----------------------+       |                      |
                |                      |      |  DeliverState(t)(3)  |       |                      |
                +----------------------+      +----------------------+       +----------------------+
Commit()                  |                              |                               |
                          v                              v                               v
                +----------------------+      +----------------------+       +----------------------+
                |  CheckState(t+1)(0)  |      | DeliverState(t+1)(0) |       |   QueryState(t+1)    |
                +----------------------+      |                      |       |                      |
                          .                              .                               .
                          .                              .                               .
                          .                              .                               .
                
```
=======
The `BaseApp` maintains two primary volatile states and a root or main state. The main state
is the canonical state of the application and the volatile states, `checkState` and `deliverState`,
are used to handle state transitions in-between the main state made during [`Commit`](#commit-1).

Internally, there is only a single `CommitMultiStore` which we refer to as the main or root state.
From this root state, we derive two volatile state through a mechanism called cache-wrapping. The
types can be illustrated as follows:

![Types](./baseapp_state_types.png)
>>>>>>> 18de630d

### InitChain

<<<<<<< HEAD
The main state is the canonical state of the application. It is initialized on [`InitChain`](#initchain and updated on [`Commit`](#abci-commit) at the end of each block. 
=======
During `InitChain`, the two volatile states, `checkState` and `deliverState` are set by cache-wrapping
the root `CommitMultiStore`. Any subsequent reads and writes happen on cached versions of the `CommitMultiStore`.
>>>>>>> 18de630d

![InitChain](./baseapp_state-initchain.png)

<<<<<<< HEAD
The main state is held by `baseapp` in a structure called the [`CommitMultiStore`](./store.md#commit-multi-store). This multi-store is used by developers to instantiate all the stores they need for each of their application's modules.   
=======
### CheckTx

During `CheckTx`, the `checkState`, which is based off of the last committed state from the root
store, is used for any reads and writes. Here we only execute the `AnteHandler` and verify a router
exists for every message in the transaction. Note, when we execute the `AnteHandler`, we cache-wrap
the already cache-wrapped `checkState`. This has the side effect that if the `AnteHandler` fails,
the state transitions won't be reflected in the `checkState` -- i.e. `checkState` is only updated on
success.

![CheckTx](./baseapp_state-checktx.png)

### BeginBlock

During `BeginBlock`, the `deliverState` is set for use in subsequent `DeliverTx` ABCI messages. The
`deliverState` is based off of the last committed state from the root store and is cache-wrapped.
Note, the `deliverState` is set to `nil` on [`Commit`](#commit-1).
>>>>>>> 18de630d

![BeginBlock](./baseapp_state-begin_block.png)

### DeliverTx

The state flow for `DeliverTx` is nearly identical to `CheckTx` except state transitions occur on
the `deliverState` and messages in a transaction are executed. Similarly to `CheckTx`, state transitions
occur on a doubly cache-wrapped state -- `deliverState`. Successful message execution results in
writes being committed to `deliverState`. Note, if message execution fails, state transitions from
the AnteHandler are persisted.

![DeliverTx](./baseapp_state-deliver_tx.png)

<<<<<<< HEAD
- `checkState`: This cached state is initialized during [`InitChain`](#initchain), updated during [`CheckTx`](#abci-checktx) when an unconfirmed transaction is received, and reset to the [main state](#main-state) on [`Commit`](#abci-commit). 
- `deliverState`: This cached state is initialized during [`BeginBlock`](#beginblock), updated during [`DeliverTx`](#abci-delivertx) when a transaction included in a block is processed, and reset to the [main state](#main-state) on [`Commit`](#abci-commit).
=======
### Commit
>>>>>>> 18de630d

During `Commit` all the state transitions that occurred in the `deliverState` are finally written to
the root `CommitMultiStore` which in turn is committed to disk and results in a new application
root hash. These state transitions are now considered final. Finally, the `checkState` is set to the
newly committed state and `deliverState` is set to `nil` to be reset on `BeginBlock`.

<<<<<<< HEAD
- A [`CacheMultiStore`](https://github.com/cosmos/cosmos-sdk/blob/master/store/cachemulti/store.go), which is a cached version of the main `CommitMultiStore`. A new version of this store is committed at the end of each successful `CheckTx`/`DeliverTx` execution. 
- A [`Context`](./context.md), which carries general information (like raw transaction size, block height, ...) that might be needed in order to process the transaction during `CheckTx` and `DeliverTx`. The `context` also holds a cache-wrapped version of the `CacheMultiStore`, so that the `CacheMultiStore` can maintain the correct version even if an internal step of `CheckTx` or `DeliverTx` fails. 
=======
![Commit](./baseapp_state-commit.png)
>>>>>>> 18de630d

## Routing

When messages and queries are received by the application, they must be routed to the appropriate module in order to be processed. Routing is done via `baseapp`, which holds a `router` for messages, and a `query router` for queries.

### Message Routing

[`Message`s](#../building-modules/messages-and-queries.md#messages) need to be routed after they are extracted from transactions, which are sent from the underlying Tendermint engine via the [`CheckTx`](#checktx) and [`DeliverTx`](#delivertx) ABCI messages. To do so, `baseapp` holds a [`router`](https://github.com/cosmos/cosmos-sdk/blob/master/baseapp/router.go) which maps `paths` (`string`) to the appropriate module [`handler`](./handler.md). Usually, the `path` is the name of the module.

The application's `router` is initilalized with all the routes using the application's [module manager](../building-modules/module-manager.md), which itself is initialized with all the application's modules in the application's [constructor](../basics/app-anatomy.md#app-constructor). 

### Query Routing

Similar to `message`s, [`queries`](../building-modules/messages-and-queries.md#queries) need to be routed to the appropriate module's [querier](../building-modules/querier.md). To do so, `baseapp` holds a [`query router`](https://github.com/cosmos/cosmos-sdk/blob/master/baseapp/queryrouter.go), which maps `paths` (`string`) to the appropriate module `querier`. Usually, the `path` is the name of the module. 

Just like the `router`, the `query router` is initilalized with all the query routes using the application's [module manager](../building-modules/module-manager.md), which itself is initialized with all the application's modules in the application's [constructor](../basics/app-anatomy.md#app-constructor).

## Main ABCI Messages

The [Application-Blockchain Interface](https://tendermint.com/docs/spec/abci/) (ABCI) is a generic interface that connects a state-machine with a consensus engine to form a functional full-node. It can be wrapped in any language, and needs to be implemented by each application-specific blockchain built on top of an ABCI-compatible consensus engine like Tendermint. 

The consensus engine handles two main tasks:

- The networking logic, which mainly consists in gossiping block parts, transactions and consensus votes.
- The consensus logic, which results in the deterministic ordering of transactions in the form of blocks. 

It is **not** the role of the consensus engine to define the state or the validity of transactions. Generally, transactions are handled by the consensus engine in the form of `[]bytes`, and relayed to the application via the ABCI to be decoded and processed. At keys moments in the networking and consensus processes (e.g. beginning of a block, commit of a block, reception of an unconfirmed transaction, ...), the consensus engine emits ABCI messages for the state-machine to act on. 

Developers building on top of the Cosmos SDK need not implement the ABCI themselves, as `baseapp` comes with a built-in implementation of the interface. Let us go through the main ABCI messages that `baseapp` implements: [`CheckTx`](#checktx) and [`DeliverTx`](#delivertx)

### CheckTx

`CheckTx` is sent by the underlying consensus engine when a new unconfirmed (i.e. not yet included in a valid block) transaction is received by a full-node. The role of `CheckTx` is to guard the full-node's mempool (where unconfirmed transactions are stored until they are included in a block) from spam transactions. Unconfirmed transactions are relayed to peers only if they pass `CheckTx`.

`CheckTx` can perform both *stateful* and *stateless* checks, but developers should strive to make them lightweight. In the Cosmos SDK, after [decoding transactions](./encoding.md), `CheckTx` is implemented to do the following checks:

1. Extract the `message`s from the transaction.
2. Perform *stateless* checks by calling `ValidateBasic()` on each of the `messages`. This is done first, as *stateless* checks are less computationally expensive than *stateful* checks. If `ValidateBasic()` fail, `CheckTx` returns before running *stateful* checks, which saves resources.
3. Perform non-module related *stateful* checks on the account. This step is mainly about checking that the `message` signatures are valid, that enough fees are provided and that the sending account has enough funds to pay for said fees. Note that no precise [`gas`](./accounts-fees-gas.md#gas) counting occurs here, as `message`s are not processed. Usually, the [`anteHandler`](./accounts-fees-gas.md#antehandler) will check that the `gas` provided with the transaction is superior to a minimum reference gas amount based on the raw transaction size, in order to avoid spam with transactions that provide 0 gas. 
4. Ensure that a [`Route`](#message-routing) exists for each `message`, but do **not** actually process `message`s. `Message`s only need to be processed when the canonical state need to be updated, which happens during `DeliverTx`. 

Steps 2. and 3. are  performed by the [`anteHandler`](./accounts-fees-gas.md#antehandler) in the [`RunTx`](#runtx-antehandler-and-runmsgs) function, which `CheckTx` calls with the `runTxModeCheck` mode. During each step of `CheckTx`, a special [volatile state](#volatile-states) called `checkState` is updated. This state is used to keep track of the temporary changes triggered by the `CheckTx` calls of each transaction without modifying the [main canonical state](#main-state) . For example, when a transaction goes through `CheckTx`, the transaction's fees are deducted from the sender's account in `checkState`. If a second transaction is received from the same account before the first is processed, and the account has consumed all its funds in `checkState` during the first transaction, the second transaction will fail `CheckTx` and be rejected. In any case, the sender's account will not actually pay the fees until the transaction is actually included in a block, because `checkState` never gets committed to the main state. `checkState` is reset to the latest state of the main state each time a blocks gets [committed](#commit).

`CheckTx` returns a response to the underlying consensus engine of type [`abci.ResponseCheckTx`](https://tendermint.com/docs/spec/abci/abci.html#messages). The response contains:

- `Code (uint32)`: Response Code. `0` if successful. 
- `Data ([]byte)`: Result bytes, if any.
- `Log (string):` The output of the application's logger. May be non-deterministic.
- `Info (string):` Additional information. May be non-deterministic.
- `GasWanted (int64)`: Amount of gas requested for transaction. It is provided by users when they generate the transaction. 
- `GasUsed (int64)`: Amount of gas consumed by transaction. During `CheckTx`, this value is computed by multiplying the standard cost of a transaction byte by the size of the raw transaction (click [here](https://github.com/cosmos/cosmos-sdk/blob/master/x/auth/ante.go#L101) for an example). 
- `Tags ([]cmn.KVPair)`: Key-Value tags for filtering and indexing transactions (eg. by account).
- `Codespace (string)`: Namespace for the Code.

### DeliverTx

<<<<<<< HEAD
When the underlying consensus engine receives a block proposal, each transaction in the block needs to be processed by the application. To that end, the underlying consensus engine sends a `DeliverTx` message to the application for each transaction in a sequential order. 
=======
When the underlying consensus engine receives a block proposal, each transaction in the block needs to be processed by the application. To that end, the underlying consensus engine sends a `DeliverTx` message to the application for each transaction in a sequential order.
>>>>>>> 18de630d

Before the first transaction of a given block is processed, a [volatile state](#volatile-states) called `deliverState` is intialized during [`BeginBlock`](#beginblock). This state is updated each time a transaction is processed via `DeliverTx`, and committed to the [main state](#main-state) when the block is [committed](#commit), after what is is set to `nil`. 

`DeliverTx` performs the **exact same steps as `CheckTx`**, with a little caveat at step 3 and the addition of a fifth step:

3. The `anteHandler` does **not** check that the transaction's `gas-prices` is sufficient. That is because the `min-gas-prices` value `gas-prices` is checked against is local to the node, and therefore what is enough for one full-node might not be for another. This means that the proposer can potentially include transactions for free, although they are not incentivised to do so, as they earn a bonus on the total fee of the block they propose. 
5. For each `message` in the transaction, route to the appropriate module's [`handler`](../building-modules/handler.md). Additional *stateful* checks are performed, and the cache-wrapped multistore held in `deliverState`'s `context` is updated by the module's `keeper`. If the `handler` returns successfully, the cache-wrapped multistore held in `context` is written to `deliverState` `CacheMultiStore`. 

During step 5., each read/write to the store increases the value of `GasConsumed`. You can find the default cost of each operation [here](https://github.com/cosmos/cosmos-sdk/blob/master/store/types/gas.go#L142-L150). At any point, if `GasConsumed > GasWanted`, the function returns with `Code != 0` and `DeliverTx` fails. 

`DeliverTx` returns a response to the underlying consensus engine of type [`abci.ResponseCheckTx`](https://tendermint.com/docs/spec/abci/abci.html#messages). The response contains:

- `Code (uint32)`: Response Code. `0` if successful. 
- `Data ([]byte)`: Result bytes, if any.
- `Log (string):` The output of the application's logger. May be non-deterministic.
- `Info (string):` Additional information. May be non-deterministic.
- `GasWanted (int64)`: Amount of gas requested for transaction. It is provided by users when they generate the transaction. 
- `GasUsed (int64)`: Amount of gas consumed by transaction. During `DeliverTx`, this value is computed by multiplying the standard cost of a transaction byte by the size of the raw transaction (click [here](https://github.com/cosmos/cosmos-sdk/blob/master/x/auth/ante.go#L101) for an example), and by adding gas each time a read/write to the store occurs. 
- `Tags ([]cmn.KVPair)`: Key-Value tags for filtering and indexing transactions (eg. by account).
- `Codespace (string)`: Namespace for the Code.

## RunTx, AnteHandler and RunMsgs

### RunTx

`RunTx` is called from `CheckTx`/`DeliverTx` to handle the transaction, with `runTxModeCheck` or `runTxModeDeliver` as parameter to differentiate between the two modes of execution. Note that when `RunTx` receives a transaction, it has already been decoded. 

The first thing `RunTx` does upon being called is to retrieve the `context`'s `CacheMultiStore` by calling the `getContextForTx()` function with the appropriate mode (either `runTxModeCheck` or `runTxModeDeliver`). This `CacheMultiStore` is a cached version of the main store instantiated during `BeginBlock` for `DeliverTx` and during the `Commit` of the previous block for `CheckTx`.  After that, two `defer func()` are called for [`gas`](./accounts-fees-gas.md#gas) management. They are executed when `runTx` returns and make sure `gas` is actually consumed, and will throw errors, if any.

<<<<<<< HEAD
After that, `RunTx` calls `ValidateBasic()` on each `message`in the `Tx`, which runs prelimary *stateless* validity checks. If any `message` fails to pass `ValidateBasic()`, `RunTx` returns with an error. 
=======
After that, `RunTx()` calls `ValidateBasic()` on each `message`in the `Tx`, which runs preliminary _stateless_ validity checks. If any `message` fails to pass `ValidateBasic()`, `RunTx()` returns with an error.
>>>>>>> 18de630d

Then, the [`anteHandler`](#antehandler) of the application is run (if it exists). In preparation of this step, both the `checkState`/`deliverState`'s `context` and `context`'s `CacheMultiStore` are cached-wrapped using the [`cacheTxContext()`](https://github.com/cosmos/cosmos-sdk/blob/master/baseapp/baseapp.go#L781-L798) function. This allows `RunTx` not to commit the changes made to the state during the execution of `anteHandler` if it ends up failing. It also prevents the module implementing the `anteHandler` from writing to state, which is an important part of the [object-capabilities](./ocap.md) of the Cosmos SDK. 

<<<<<<< HEAD
Finally, the [`RunMsgs`](#runmsgs) function is called to process the `messages`s in the `Tx`. In preparation of this step, just like with the `anteHandler`, both the `checkState`/`deliverState`'s `context` and `context`'s `CacheMultiStore` are cached-wrapped using the `cacheTxContext()` function.
=======
Finally, the [`RunMsgs()`](#runmsgs) function is called to process the `messages`s in the `Tx`. In preparation of this step, just like with the `anteHandler`, both the `checkState`/`deliverState`'s `context` and `context`'s `CacheMultiStore` are cached-wrapped using the `cacheTxContext()` function.
>>>>>>> 18de630d

### AnteHandler

The `AnteHandler` is a special handler that implements the [`anteHandler` interface](https://github.com/cosmos/cosmos-sdk/blob/master/types/handler.go#L8) and is used to authenticate the transaction before the transaction's internal messages are processed.

The `AnteHandler` is theoretically optional, but still a very important component of public blockchain networks. It serves 3 primary purposes:

- Be a primary line of defense against spam and second line of defense (the first one being the mempool) against transaction replay with fees deduction and [`sequence`](./tx-msgs.md#sequence) checking. 
- Perform preliminary *stateful* validity checks like ensuring signatures are valid or that the sender has enough funds to pay for fees. 
- Play a role in the incentivisation of stakeholders via the collection of transaction fees. 

`baseapp` holds an `anteHandler` as paraemter, which is initialized in the [application's constructor](../basics/app-anatomy.md#application-constructor). The most widely used `anteHandler` today is that of the [`auth` module](https://github.com/cosmos/cosmos-sdk/blob/master/x/auth/ante.go).

### RunMsgs

`RunMsgs` is called from `RunTx` with `runTxModeCheck` as parameter to check the existence of a route for each message the transaction, and with `runTxModeDeliver` to actually process the `message`s. 

First, it retreives the `message`'s `route` using the `Msg.Route()` method. Then, using the application's [`router`](#routing) and the `route`, it checks for the existence of a `handler`. At this point, if `mode == runTxModeCheck`, `RunMsgs` returns. If instead `mode == runTxModeDeliver`, the [`handler`](../building-modules/handler.md) function for the message is executed, before `RunMsgs` returns. 

## Other ABCI Messages

### InitChain

The [`InitChain` ABCI message](https://tendermint.com/docs/app-dev/abci-spec.html#initchain) is sent from the underlying Tendermint engine when the chain is first started. It is mainly used to **initialize** parameters and state like:

- [Consensus Parameters](https://tendermint.com/docs/spec/abci/apps.html#consensus-parameters) via `setConsensusParams`. 
- [`checkState` and `deliverState`](#volatile-states) via `setCheckState` and `setDeliverState`.
- The [block gas meter](../basics/accounts-fees-gas.md#block-gas-meter), with infinite gas to process genesis transactions. 

Finally, the `InitChain(req abci.RequestInitChain)` method of `baseapp` calls the [`initChainer()`](../basics/app-anatomy.md#initchainer) of the application in order to initialize the main state of the application from the [`genesis file`](./genesis.md) and, if defined, call the `InitGenesis` function of each of the application's modules.

### BeginBlock

The [`BeginBlock` ABCI message](#https://tendermint.com/docs/app-dev/abci-spec.html#beginblock) is sent from the underlying Tendermint engine when a block proposal created by the correct proposer is received, before [`DeliverTx`](#delivertx) is run for each transaction in the block. It allows developers to have logic be executed at the beginning of each block. In the Cosmos SDK, the `BeginBlock(req abci.RequestBeginBlock)` method does the following:

- Initialize [`deliverState`](#volatile-states) with the latest header using the `req abci.RequestBeginBlock` passed as parameter via the [`setDeliverState`](https://github.com/cosmos/cosmos-sdk/blob/master/baseapp/baseapp.go#L283-L289) function. 
- Initialize the [block gas meter](../basics/accounts-fees-gas.md#block-gas-meter) with the `maxGas` limit. The `gas` consumed within the block cannot go above `maxGas`. This parameter is defined in the application's consensus parameters. 
- Run the application's [`begingBlocker()`](../basics/app-anatomy.md#beginblocker-and-endblock), which mainly runs the `BeginBlocker()` method of each of the application's modules.
- Set the [`VoteInfos`](https://tendermint.com/docs/app-dev/abci-spec.html#voteinfo) of the application, i.e. the list of validators whose *precommit* for the previous block was included by the proposer of the current block. This information is carried into the [`Context`](./context.md) so that it can be used during `DeliverTx` and `EndBlock`.

### EndBlock

<<<<<<< HEAD
The [`EndBlock` ABCI message](#https://tendermint.com/docs/app-dev/abci-spec.html#endblock) is sent from the underlying Tendermint engine after [`DeliverTx`](#delivertx) as been run for each transactioni n the block. It allows developers to have logic be executed at the end of each block. In the Cosmos SDK, the bulk `EndBlock(req abci.RequestEndBlock)` method is to run the application's [`endBlocker()`](../basics/app-anatomy.md#beginblocker-and-endblock), which mainly runs the `EndBlocker()` method of each of the application's modules. 
=======
The [`EndBlock` ABCI message](#https://tendermint.com/docs/app-dev/abci-spec.html#endblock) is sent from the underlying Tendermint engine after [`DeliverTx`](#delivertx) as been run for each transaction n the block. It allows developers to have logic be executed at the end of each block. In the Cosmos SDK, the bulk `EndBlock(req abci.RequestEndBlock)` method is to run the application's [`endBlocker()`](../basics/app-anatomy.md#beginblocker-and-endblock), which mainly runs the `EndBlocker()` method of each of the application's modules.
>>>>>>> 18de630d

### Commit

The [`Commit` ABCI message](https://tendermint.com/docs/app-dev/abci-spec.html#commit) is sent from the underlying Tendermint engine after the full-node has received *precommits* from 2/3+ of validators (weighted by voting power). On the `baseapp` end, the `Commit(res abci.ResponseCommit)` function is implemented to commit all the valid state transitions that occured during `BeginBlock`, `DeliverTx` and `EndBlock` and to reset state for the next block. 

To commit state-transitions, the `Commit` function calls the `Write()` function on `deliverState.ms`, where `deliverState.ms` is a cached multistore of the main store `app.cms`. Then, the `Commit` function sets `checkState` to the latest header (obtbained from `deliverState.ctx.BlockHeader`) and `deliverState` to `nil`.

Finally, `Commit` returns the hash of the commitment of `app.cms` back to the underlying consensus engine. This hash is used as a reference in the header of the next block. 

### Info

The [`Info` ABCI message](https://tendermint.com/docs/app-dev/abci-spec.html#info) is a simple query from the underlying consensus engine, notably used to sync the latter with the application during a handshake that happens on startup. When called, the `Info(res abci.ResponseInfo)` function from `baseapp` will return the application's name, version and the hash of the last commit of `app.cms`. 

### Query 

The [`Query` ABCI message](https://tendermint.com/docs/app-dev/abci-spec.html#query) is used to serve queries received from the underlying consensus engine, including queries received via RPC like Tendermint RPC. It is the main entrypoint to build interfaces with the application. The application must respect a few rules when implementing the `Query` method, which are outlined [here](https://tendermint.com/docs/app-dev/abci-spec.html#query). 

The `baseapp` implementation of the `Query(req abci.RequestQuery)` method is a simple dispatcher serving 4 main categories of queries:

- Application-related queries like querying the application's version, which are served via the `handleQueryApp` method.
- Direct queries to the multistore, which are served by the `handlerQueryStore` method. These direct queryeis are different from custom queries which go through `app.queryRouter`, and are mainly used by third-party service provider like block explorers. 
- P2P queries, which are served via the `handleQueryP2P` method. These queries return either `app.addrPeerFilter` or `app.ipPeerFilter` that contain the list of peers filtered by address or IP respectively. These lists are first initialized via `options` in `baseapp`'s [constructor](#constructor).
<<<<<<< HEAD
- Custom queries, which encompass most queries, are served via the `handleQueryCustom` method. The `handleQueryCustom` cache-wraps the multistore before using the `queryRoute` obtained from [`app.queryRouter`](#query-routing) to map the query to the appropriate module's [`querier`](../building-modules/querier.md). 

## Next

Learn more about [stores](./store.md).
=======
- Custom queries, which encompass most queries, are served via the `handleQueryCustom` method. The `handleQueryCustom` cache-wraps the multistore before using the `queryRoute` obtained from [`app.queryRouter`](#query-routing) to map the query to the appropriate module's `querier`.
>>>>>>> 18de630d
<|MERGE_RESOLUTION|>--- conflicted
+++ resolved
@@ -7,44 +7,6 @@
 
 ## Synopsis
 
-<<<<<<< HEAD
-This document describes `baseapp`, the abstraction that implements most of the common functionalities of an SDK application. 
-
-- [Introduction](#introduction)
-- [Type Definition](#type-definition)
-- [Constructor](#constructor)
-- [States](#states)
-- [Routing](#routing)
-- [Main ABCI Messages](#abci)
-    + [CheckTx](#checktx)
-    + [DeliverTx](#delivertx)
-- [RunTx, AnteHandler and RunMsgs](#runtx-antehandler-and-runmsgs)
-    + [RunTx](#runtx)
-    + [AnteHandler](#antehandler)
-    + [RunMsgs](#runmsgs)
-- [Other ABCI Message](#other-abci-message)
-    + [InitChain](#initchain)
-    + [BeginBlock](#beginblock)
-    + [EndBlock](#endblock)
-    + [Commit](#commit)
-    + [Info](#info)
-    + [Query](#query)
-    
-## Introduction
-
-`baseapp` is an abstraction that implements the core of an SDK application, namely:
-
-- The [Application-Blockchain Interface](#abci), for the state-machine to communicate with the underlying consensus engine (e.g. Tendermint). 
-- A [Router](#routing), to route [messages](./tx-msgs.md) and [queries](./querier.md) to the appropriate [module](../building-modules/intro.md).
-- Different [states](#states), as the state-machine can have different parallel states updated based on the ABCI message received. 
-
-The goal of `baseapp` is to provide a boilerplate SDK application that developers can easily extend to build their own custom application. Usually, developers will create a custom type for their application, like so:
-
-```go 
-type app struct {
-    *bam.BaseApp // reference to baseapp
-    cdc *codec.Codec
-=======
 This document describes `BaseApp`, the abstraction that implements the core
 functionalities of an SDK application.
 
@@ -54,27 +16,27 @@
   - [Introduction](#introduction)
   - [Type Definition](#type-definition)
   - [Constructor](#constructor)
-  - [States](#states)
-    - [InitChain](#initchain)
-    - [CheckTx](#checktx)
-    - [BeginBlock](#beginblock)
-    - [DeliverTx](#delivertx)
-    - [Commit](#commit)
+  - [State Updates](#state-updates)
+    - [InitChain State Updates](#initchain-state-updates)
+    - [CheckState State Updates-](#checktx-state-updates)
+    - [BeginBlock State Updates](#beginblock-state-updates)
+    - [DeliverTx State Updates](#delivertx-state-updates)
+    - [Commit State Updates](#commit-state-updates)
   - [Routing](#routing)
     - [Message Routing](#message-routing)
     - [Query Routing](#query-routing)
   - [Main ABCI Messages](#main-abci-messages)
-    - [CheckTx](#checktx-1)
-    - [DeliverTx](#delivertx-1)
+    - [CheckTx](#checktx)
+    - [DeliverTx](#delivertx)
   - [RunTx, AnteHandler and RunMsgs](#runtx-antehandler-and-runmsgs)
     - [RunTx](#runtx)
     - [AnteHandler](#antehandler)
     - [RunMsgs](#runmsgs)
   - [Other ABCI Messages](#other-abci-messages)
-    - [InitChain](#initchain-1)
-    - [BeginBlock](#beginblock-1)
+    - [InitChain](#initchain)
+    - [BeginBlock](#beginblock)
     - [EndBlock](#endblock)
-    - [Commit](#commit-1)
+    - [Commit](#commit)
     - [Info](#info)
     - [Query](#query)
 
@@ -96,7 +58,6 @@
 type App struct {
   // reference to a BaseApp
   *bam.BaseApp
->>>>>>> 18de630d
 
   // list of application store keys
 
@@ -106,26 +67,6 @@
 }
 ```
 
-<<<<<<< HEAD
-Extending the application with `baseapp` gives the former access to all of `baseapp`'s methods. This allows developers to compose their custom application with the modules they want, while not having to concern themselves with the hard work of implementing the ABCI, the routing and state management logic. 
-
-## Type Definition
-
-The [`baseapp` type](https://github.com/cosmos/cosmos-sdk/blob/master/baseapp/baseapp.go#L45-L91) holds many important parameters for any Cosmos SDK based application. Let us go through the most important components.
-
-*Note: Not all parameters are described, only the most important ones. Refer to the [type definition](https://github.com/cosmos/cosmos-sdk/blob/master/baseapp/baseapp.go#L45-L91) for the full list* 
-
-First, the important parameters that are initialized during the initialization of the application:
-
-- A [`CommitMultiStore`](./store.md#commit-multi-store). This is the main store of the application, which holds the canonical state that is committed at the [end of each block](#commit). This store is **not** cached, meaning it is not used to update the application's intermediate (un-committed) states. The `CommitMultiStore` is a multi-store, meaning a store of stores. Each module of the application uses one or multiple `KVStores` in the multi-store to persist their subset of the state. 
-- A [database](./store.md#database) `db`, which is used by the `CommitMultiStore` to handle data storage.
-- A [router](#message-routing). The `router` facilitates the routing of [messages](../building-modules/messages-and-queries.md#messages) to the appropriate module for it to be processed.
-- A [query router](#query-routing). The `query router` facilitates the routing of [queries](../building-modules/messages-and-queries.md#queries) to the appropriate module for it to be processed.
-- A [`txDecoder`](https://godoc.org/github.com/cosmos/cosmos-sdk/types#TxDecoder), used to decode transaction `[]byte` relayed by the underlying Tendermint engine.
-- A [`baseKey`], to access the [main store](./store.md#main-store) in the `CommitMultiStore`. The main store is used to persist data related to the core of the application, like consensus parameters.  
-- A [`anteHandler`](#antehandler), to handle signature verification and fee paiement when a transaction is received.
-- An [`initChainer`](../basics/app-anatomy.md#initchainer), [`beginBlocker` and `endBlocker`](../basics/app-anatomy.md#beginblocker-and-endblocker), which are the functions executed when the application received the [InitChain], [BeginBlock] and [EndBlock] messages from the underlying Tendermint engine. 
-=======
 Extending the application with `BaseApp` gives the former access to all of `BaseApp`'s methods.
 This allows developers to compose their custom application with the modules they want, while not
 having to concern themselves with the hard work of implementing the ABCI, the routing and state
@@ -143,8 +84,8 @@
 
 First, the important parameters that are initialized during the bootstrapping of the application:
 
-- [`CommitMultiStore`](./store.md#commit-multi-store): This is the main store of the application,
-which holds the canonical state that is committed at the [end of each block](#commit-1). This store
+- [`CommitMultiStore`](./store.md#commitmultistore): This is the main store of the application,
+which holds the canonical state that is committed at the [end of each block](#commit). This store
 is **not** cached, meaning it is not used to update the application's volatile (un-committed) states.
 The `CommitMultiStore` is a multi-store, meaning a store of stores. Each module of the application
 uses one or multiple `KVStores` in the multi-store to persist their subset of the state.
@@ -162,41 +103,27 @@
 used to persist data related to the core of the application, like consensus parameters.
 - [`AnteHandler`](#antehandler): This handler is used to handle signature verification, fee payment,
 and other pre-message execution checks when a transaction is received. It's executed during
-[`CheckTx`](#checktx-1) and [`DeliverTx`](#delivertx-1).
+[`CheckTx`](#checktx) and [`DeliverTx`](#delivertx).
 - [`InitChainer`](../basics/app-anatomy.md#initchainer),
 [`BeginBlocker` and `EndBlocker`](../basics/app-anatomy.md#beginblocker-and-endblocker): These are
 the functions executed when the application receives the `InitChain`, `BeginBlock` and `EndBlock`
 ABCI messages from the underlying Tendermint engine.
->>>>>>> 18de630d
 
 Then, parameters used to define [volatile states](#volatile-states) (i.e. cached states):
 
-- `checkState`: This state is updated during [`CheckTx`](#checktx-1), and reset on [`Commit`](#commit-1).
-- `deliverState`: This state is updated during [`DeliverTx`](#delivertx-1), and set to `nil` on
-[`Commit`](#commit-1) and gets re-initialized on BeginBlock.
+- `checkState`: This state is updated during [`CheckTx`](#checktx), and reset on [`Commit`](#commit).
+- `deliverState`: This state is updated during [`DeliverTx`](#delivertx), and set to `nil` on
+[`Commit`](#commit) and gets re-initialized on BeginBlock.
 
 Finally, a few more important parameterd:
 
-<<<<<<< HEAD
-- `voteInfos`: This parameter carries the list of validators whose precommit is missing, either because they did not vote or because the proposer did not include their vote. This information is carried by the [context](#context) and can be used by the application for various things like punishing absent validators.
-- `minGasPrices`: This parameter defines the minimum [gas prices](./accounts-fees-gas.md#gas) accepted by the node. This is a local parameter, meaning each full-node can set a different `minGasPrices`. It is run by the [`anteHandler`](./accounts-fees-gas.md#antehandler) during `CheckTx`, mainly as a spam protection mechanism. The transaction enters the [mempool](https://tendermint.com/docs/tendermint-core/mempool.html#transaction-ordering) only if the gas price of the transaction is superior to one of the minimum gas price in `minGasPrices` (i.e. if `minGasPrices == 1uatom, 1upho`, the `gas-price` of the transaction must be superior to `1uatom` OR `1upho`).
-- `appVersion`: Version of the application. It is set in the [application's constructor function](../basics/app-anatomy.md#constructor-function).
-
-## Constructor
-
-`NewBaseApp(name string, logger log.Logger, db dbm.DB, txDecoder sdk.TxDecoder, options ...func(*BaseApp),)` is the constructor function for `baseapp`. It is called from the [application's constructor function](../basics/app-anatomy.md#constructor-function) each time the full-node is started. 
-
-`baseapp`'s constructor function is pretty straightforward. The only thing worth noting is the possibility to add additional [`options`](https://github.com/cosmos/cosmos-sdk/blob/master/baseapp/options.go) to `baseapp` by passing `options functions` to the constructor function, which will execute them in order. `options` are generally `setters` function for important parameters, like `SetPruning()` to active pruning or `SetMinGasPrices()` to set the node's `min-gas-prices`. 
-
-A list of `options` example can be found [here](https://github.com/cosmos/cosmos-sdk/blob/master/baseapp/options.go). Naturally, developers can add additional `options` based on their application's needs. 
-=======
 - `voteInfos`: This parameter carries the list of validators whose precommit is missing, either
 because they did not vote or because the proposer did not include their vote. This information is
 carried by the [Context](#context) and can be used by the application for various things like
 punishing absent validators.
 - `minGasPrices`: This parameter defines the minimum gas prices accepted by the node. This is a
 **local** parameter, meaning each full-node can set a different `minGasPrices`. It is used in the
-`AnteHandler` during [`CheckTx`](#checktx-1), mainly as a spam protection mechanism. The transaction
+`AnteHandler` during [`CheckTx`](#checktx), mainly as a spam protection mechanism. The transaction
 enters the [mempool](https://tendermint.com/docs/tendermint-core/mempool.html#transaction-ordering)
 only if the gas prices of the transaction are greater than one of the minimum gas price in
 `minGasPrices` (e.g. if `minGasPrices == 1uatom,1photon`, the `gas-price` of the transaction must be
@@ -224,86 +151,27 @@
 A list of `options` examples can be found
 [here](https://github.com/cosmos/cosmos-sdk/blob/master/baseapp/options.go). Naturally, developers
 can add additional `options` based on their application's needs.
->>>>>>> 18de630d
-
-## States 
-
-<<<<<<< HEAD
-`baseapp` handles various parallel states for different purposes. There is the [main state](#main-state), which is the canonical state of the application, and volatile states like [`checkState`](#checkState) and [`deliverState`](#deliverstate), which are used to handle temporary states inbetween updates of the main state.
-
-```
-                To perform stateful checks        To execute state                To serve queries
-                on received transactions     transitions during DeliverTx   on last-committed state
-                +----------------------+      +----------------------+       +----------------------+
-                |   CheckState(t)(0)   |      |  DeliverState(t)(0)  |       |    QueryState(t)     |
-                +----------------------+      |                      |       |                      |
-CheckTx(tx1)               |                  |                      |       |                      |
-                           v                  |                      |       |                      |
-                +----------------------+      |                      |       |                      |
-                |   CheckState(t)(1)   |      |                      |       |                      |
-                +----------------------+      |                      |       |                      |
-CheckTx(tx2)               |                  |                      |       |                      |
-                           v                  |                      |       |                      |
-                +----------------------+      |                      |       |                      |
-                |   CheckState(t)(2)   |      |                      |       |                      |
-                +----------------------+      |                      |       |                      |
-CheckTx(tx3)               |                  |                      |       |                      |
-                           v                  |                      |       |                      |
-                +----------------------+      |                      |       |                      |
-                |   CheckState(t)(3)   |      |                      |       |                      |
-                +----------------------+      +----------------------+       |                      |
-DeliverTx(tx1)             |                             |                   |                      |
-                           v                             v                   |                      |
-                +----------------------+      +----------------------+       |                      |
-                |                      |      |  DeliverState(t)(1)  |       |                      |
-                |                      |      +----------------------+       |                      |
-DeliverTx(tx2)  |                      |                 |                   |                      | 
-                |                      |                 v                   |                      |
-                |                      |      +----------------------+       |                      |
-                |                      |      |  DeliverState(t)(2)  |       |                      |
-                |                      |      +----------------------+       |                      |
-DeliverTx(tx3)  |                      |                 |                   |                      |
-                |                      |                 v                   |                      |
-                |                      |      +----------------------+       |                      |
-                |                      |      |  DeliverState(t)(3)  |       |                      |
-                +----------------------+      +----------------------+       +----------------------+
-Commit()                  |                              |                               |
-                          v                              v                               v
-                +----------------------+      +----------------------+       +----------------------+
-                |  CheckState(t+1)(0)  |      | DeliverState(t+1)(0) |       |   QueryState(t+1)    |
-                +----------------------+      |                      |       |                      |
-                          .                              .                               .
-                          .                              .                               .
-                          .                              .                               .
-                
-```
-=======
+
+## State Updates 
+
 The `BaseApp` maintains two primary volatile states and a root or main state. The main state
 is the canonical state of the application and the volatile states, `checkState` and `deliverState`,
-are used to handle state transitions in-between the main state made during [`Commit`](#commit-1).
+are used to handle state transitions in-between the main state made during [`Commit`](#commit).
 
 Internally, there is only a single `CommitMultiStore` which we refer to as the main or root state.
 From this root state, we derive two volatile state through a mechanism called cache-wrapping. The
 types can be illustrated as follows:
 
 ![Types](./baseapp_state_types.png)
->>>>>>> 18de630d
-
-### InitChain
-
-<<<<<<< HEAD
-The main state is the canonical state of the application. It is initialized on [`InitChain`](#initchain and updated on [`Commit`](#abci-commit) at the end of each block. 
-=======
+
+### InitChain State Updates
+
 During `InitChain`, the two volatile states, `checkState` and `deliverState` are set by cache-wrapping
 the root `CommitMultiStore`. Any subsequent reads and writes happen on cached versions of the `CommitMultiStore`.
->>>>>>> 18de630d
 
 ![InitChain](./baseapp_state-initchain.png)
 
-<<<<<<< HEAD
-The main state is held by `baseapp` in a structure called the [`CommitMultiStore`](./store.md#commit-multi-store). This multi-store is used by developers to instantiate all the stores they need for each of their application's modules.   
-=======
-### CheckTx
+### CheckTx State Updates
 
 During `CheckTx`, the `checkState`, which is based off of the last committed state from the root
 store, is used for any reads and writes. Here we only execute the `AnteHandler` and verify a router
@@ -314,16 +182,15 @@
 
 ![CheckTx](./baseapp_state-checktx.png)
 
-### BeginBlock
+### BeginBlock State Updates
 
 During `BeginBlock`, the `deliverState` is set for use in subsequent `DeliverTx` ABCI messages. The
 `deliverState` is based off of the last committed state from the root store and is cache-wrapped.
-Note, the `deliverState` is set to `nil` on [`Commit`](#commit-1).
->>>>>>> 18de630d
+Note, the `deliverState` is set to `nil` on [`Commit`](#commit).
 
 ![BeginBlock](./baseapp_state-begin_block.png)
 
-### DeliverTx
+### DeliverTx State Updates
 
 The state flow for `DeliverTx` is nearly identical to `CheckTx` except state transitions occur on
 the `deliverState` and messages in a transaction are executed. Similarly to `CheckTx`, state transitions
@@ -333,24 +200,14 @@
 
 ![DeliverTx](./baseapp_state-deliver_tx.png)
 
-<<<<<<< HEAD
-- `checkState`: This cached state is initialized during [`InitChain`](#initchain), updated during [`CheckTx`](#abci-checktx) when an unconfirmed transaction is received, and reset to the [main state](#main-state) on [`Commit`](#abci-commit). 
-- `deliverState`: This cached state is initialized during [`BeginBlock`](#beginblock), updated during [`DeliverTx`](#abci-delivertx) when a transaction included in a block is processed, and reset to the [main state](#main-state) on [`Commit`](#abci-commit).
-=======
-### Commit
->>>>>>> 18de630d
+### Commit State Updates
 
 During `Commit` all the state transitions that occurred in the `deliverState` are finally written to
 the root `CommitMultiStore` which in turn is committed to disk and results in a new application
 root hash. These state transitions are now considered final. Finally, the `checkState` is set to the
 newly committed state and `deliverState` is set to `nil` to be reset on `BeginBlock`.
 
-<<<<<<< HEAD
-- A [`CacheMultiStore`](https://github.com/cosmos/cosmos-sdk/blob/master/store/cachemulti/store.go), which is a cached version of the main `CommitMultiStore`. A new version of this store is committed at the end of each successful `CheckTx`/`DeliverTx` execution. 
-- A [`Context`](./context.md), which carries general information (like raw transaction size, block height, ...) that might be needed in order to process the transaction during `CheckTx` and `DeliverTx`. The `context` also holds a cache-wrapped version of the `CacheMultiStore`, so that the `CacheMultiStore` can maintain the correct version even if an internal step of `CheckTx` or `DeliverTx` fails. 
-=======
 ![Commit](./baseapp_state-commit.png)
->>>>>>> 18de630d
 
 ## Routing
 
@@ -407,11 +264,7 @@
 
 ### DeliverTx
 
-<<<<<<< HEAD
-When the underlying consensus engine receives a block proposal, each transaction in the block needs to be processed by the application. To that end, the underlying consensus engine sends a `DeliverTx` message to the application for each transaction in a sequential order. 
-=======
 When the underlying consensus engine receives a block proposal, each transaction in the block needs to be processed by the application. To that end, the underlying consensus engine sends a `DeliverTx` message to the application for each transaction in a sequential order.
->>>>>>> 18de630d
 
 Before the first transaction of a given block is processed, a [volatile state](#volatile-states) called `deliverState` is intialized during [`BeginBlock`](#beginblock). This state is updated each time a transaction is processed via `DeliverTx`, and committed to the [main state](#main-state) when the block is [committed](#commit), after what is is set to `nil`. 
 
@@ -441,19 +294,11 @@
 
 The first thing `RunTx` does upon being called is to retrieve the `context`'s `CacheMultiStore` by calling the `getContextForTx()` function with the appropriate mode (either `runTxModeCheck` or `runTxModeDeliver`). This `CacheMultiStore` is a cached version of the main store instantiated during `BeginBlock` for `DeliverTx` and during the `Commit` of the previous block for `CheckTx`.  After that, two `defer func()` are called for [`gas`](./accounts-fees-gas.md#gas) management. They are executed when `runTx` returns and make sure `gas` is actually consumed, and will throw errors, if any.
 
-<<<<<<< HEAD
-After that, `RunTx` calls `ValidateBasic()` on each `message`in the `Tx`, which runs prelimary *stateless* validity checks. If any `message` fails to pass `ValidateBasic()`, `RunTx` returns with an error. 
-=======
 After that, `RunTx()` calls `ValidateBasic()` on each `message`in the `Tx`, which runs preliminary _stateless_ validity checks. If any `message` fails to pass `ValidateBasic()`, `RunTx()` returns with an error.
->>>>>>> 18de630d
 
 Then, the [`anteHandler`](#antehandler) of the application is run (if it exists). In preparation of this step, both the `checkState`/`deliverState`'s `context` and `context`'s `CacheMultiStore` are cached-wrapped using the [`cacheTxContext()`](https://github.com/cosmos/cosmos-sdk/blob/master/baseapp/baseapp.go#L781-L798) function. This allows `RunTx` not to commit the changes made to the state during the execution of `anteHandler` if it ends up failing. It also prevents the module implementing the `anteHandler` from writing to state, which is an important part of the [object-capabilities](./ocap.md) of the Cosmos SDK. 
 
-<<<<<<< HEAD
-Finally, the [`RunMsgs`](#runmsgs) function is called to process the `messages`s in the `Tx`. In preparation of this step, just like with the `anteHandler`, both the `checkState`/`deliverState`'s `context` and `context`'s `CacheMultiStore` are cached-wrapped using the `cacheTxContext()` function.
-=======
 Finally, the [`RunMsgs()`](#runmsgs) function is called to process the `messages`s in the `Tx`. In preparation of this step, just like with the `anteHandler`, both the `checkState`/`deliverState`'s `context` and `context`'s `CacheMultiStore` are cached-wrapped using the `cacheTxContext()` function.
->>>>>>> 18de630d
 
 ### AnteHandler
 
@@ -496,11 +341,7 @@
 
 ### EndBlock
 
-<<<<<<< HEAD
-The [`EndBlock` ABCI message](#https://tendermint.com/docs/app-dev/abci-spec.html#endblock) is sent from the underlying Tendermint engine after [`DeliverTx`](#delivertx) as been run for each transactioni n the block. It allows developers to have logic be executed at the end of each block. In the Cosmos SDK, the bulk `EndBlock(req abci.RequestEndBlock)` method is to run the application's [`endBlocker()`](../basics/app-anatomy.md#beginblocker-and-endblock), which mainly runs the `EndBlocker()` method of each of the application's modules. 
-=======
 The [`EndBlock` ABCI message](#https://tendermint.com/docs/app-dev/abci-spec.html#endblock) is sent from the underlying Tendermint engine after [`DeliverTx`](#delivertx) as been run for each transaction n the block. It allows developers to have logic be executed at the end of each block. In the Cosmos SDK, the bulk `EndBlock(req abci.RequestEndBlock)` method is to run the application's [`endBlocker()`](../basics/app-anatomy.md#beginblocker-and-endblock), which mainly runs the `EndBlocker()` method of each of the application's modules.
->>>>>>> 18de630d
 
 ### Commit
 
@@ -523,12 +364,4 @@
 - Application-related queries like querying the application's version, which are served via the `handleQueryApp` method.
 - Direct queries to the multistore, which are served by the `handlerQueryStore` method. These direct queryeis are different from custom queries which go through `app.queryRouter`, and are mainly used by third-party service provider like block explorers. 
 - P2P queries, which are served via the `handleQueryP2P` method. These queries return either `app.addrPeerFilter` or `app.ipPeerFilter` that contain the list of peers filtered by address or IP respectively. These lists are first initialized via `options` in `baseapp`'s [constructor](#constructor).
-<<<<<<< HEAD
-- Custom queries, which encompass most queries, are served via the `handleQueryCustom` method. The `handleQueryCustom` cache-wraps the multistore before using the `queryRoute` obtained from [`app.queryRouter`](#query-routing) to map the query to the appropriate module's [`querier`](../building-modules/querier.md). 
-
-## Next
-
-Learn more about [stores](./store.md).
-=======
-- Custom queries, which encompass most queries, are served via the `handleQueryCustom` method. The `handleQueryCustom` cache-wraps the multistore before using the `queryRoute` obtained from [`app.queryRouter`](#query-routing) to map the query to the appropriate module's `querier`.
->>>>>>> 18de630d
+- Custom queries, which encompass most queries, are served via the `handleQueryCustom` method. The `handleQueryCustom` cache-wraps the multistore before using the `queryRoute` obtained from [`app.queryRouter`](#query-routing) to map the query to the appropriate module's `querier`.