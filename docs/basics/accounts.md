--- conflicted
+++ resolved
@@ -1,15 +1,10 @@
 <!--
 order: 3
-<<<<<<< HEAD
 -->
 
+# Accounts 
+
 This document describes the in-built accounts system of the Cosmos SDK. {synopsis}
-=======
-synopsis: This document describes the in-built accounts system of the Cosmos SDK.
--->
->>>>>>> 677f27f5
-
-# Accounts 
 
 ### Pre-requisite Readings
 
