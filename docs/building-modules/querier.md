# Queriers

## Pre-requisite Reading

- [Module Manager](./module-manager.md).
- [Messages and Queries](./messages-and-queries.md)

## Synopsis

A `Querier` designates a function that processes [`queries`](./messages-and-queries.md#queries). `querier`s are specific to the module in which they are defined, and only process `queries` defined within said module. They are called from `baseapp`'s [`Query` method](../core/baseapp.md#query).

- [`querier` type](#querier-type)
- [Implementation of a module `queriers`](#implementation-of-a-module-queriers)

<<<<<<< HEAD
## `querier` type
=======
## `Querier` type
>>>>>>> c44e4769

The [`querier` type](https://github.com/cosmos/cosmos-sdk/blob/master/types/queryable.go#L6) defined in the Cosmos SDK specifies the typical structure of a `querier` function:

```go
type Querier = func(ctx Context, path []string, req abci.RequestQuery) (res []byte, err Error)
```

Let us break it down:

- The `path` is an array of `string`s that contains the type of the query, and that can also contain `query` arguments. See [`queries`](./messages-and-queries.md#queries) for more information.
- The `req` itself is primarily used to retrieve arguments if they are too large to fit in the `path`. This is done using the `Data` field of `req`. 
- The [`Context`](../core/context.md) contains all the necessary information needed to process the `query`, as well as a cache-wrapped copy of the latest state. It is primarily used by the [`keeper`](./keeper.md) to access the state. 
- The result `res` returned to `baseapp`, marhsalled using the application's [`codec`](../core/encoding.md). 

## Implementation of a module `querier`s

Module `querier`s are typically implemented in a `internal/keeper/querier.go` file inside the module's folder. The [module manager](./module-manager.md) is used to add the module's `querier`s to the [application's `queryRouter`](../core/baseapp.md#query-routing) via the `NewQuerier()` method. Typically, the manager's `NewQuerier()` method simply calls a `NewQuerier()` method defined in `keeper/querier.go`, which looks like the following:

```go
func NewQuerier(keeper Keeper) sdk.Querier {
	return func(ctx sdk.Context, path []string, req abci.RequestQuery) (res []byte, err sdk.Error) {
		switch path[0] {
		case QueryType1:
			return queryType1(ctx, path[1:], req, keeper)
		case QueryType2:
			return queryType2(ctx, path[1:], req, keeper)
		default:
			return nil, sdk.ErrUnknownRequest("unknown nameservice query endpoint")
		}
	}
}
```

This simple switch returns a `querier` function specific to the type of the received `query`. At this point of the [query lifecycle](../interfaces/query-lifecycle.md), the first element of the `path` (`path[0]`) contains the type of the query. The following elements are either empty or contain arguments needed to process the query. 

The `querier` functions themselves are pretty straighforward. They generally fetch a value or values from the state using the [`keeper`](./keeper.md). Then, they marshall the value(s) using the [`codec`](../core/encoding.md) and return the `[]byte` obtained as result. 

For a deeper look at `querier`s, see this [example implementation of a `querier` function](https://github.com/cosmos/sdk-application-tutorial/blob/master/x/nameservice/querier.go) from the nameservice tutorial. 

## Next

Learn about [`BeginBlocker` and `EndBlocker`](./beginblock-endblock.md).<|MERGE_RESOLUTION|>--- conflicted
+++ resolved
@@ -12,11 +12,7 @@
 - [`querier` type](#querier-type)
 - [Implementation of a module `queriers`](#implementation-of-a-module-queriers)
 
-<<<<<<< HEAD
-## `querier` type
-=======
 ## `Querier` type
->>>>>>> c44e4769
 
 The [`querier` type](https://github.com/cosmos/cosmos-sdk/blob/master/types/queryable.go#L6) defined in the Cosmos SDK specifies the typical structure of a `querier` function:
 
