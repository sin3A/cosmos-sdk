package keys

import (
	"github.com/spf13/cobra"
	"github.com/spf13/viper"

	"github.com/cosmos/cosmos-sdk/client/flags"
)

// Commands registers a sub-tree of commands to interact with
// local private key storage.
func Commands() *cobra.Command {
	cmd := &cobra.Command{
		Use:   "keys",
		Short: "Add or view local private keys",
		Long: `Keys allows you to manage your local keystore for tendermint.

    These keys may be in any format supported by go-crypto and can be
    used by light-clients, full nodes, or any other application that
    needs to sign with a private key.`,
	}
	cmd.AddCommand(
		MnemonicKeyCommand(),
		AddKeyCommand(),
		ExportKeyCommand(),
		ImportKeyCommand(),
		ListKeysCmd(),
		ShowKeysCmd(),
		flags.LineBreak,
<<<<<<< HEAD
		deleteKeyCommand(),
		updateKeyCommand(),
		parseKeyStringCommand(),
		migrateCommand(),
		signCommand(),
		verifyCommand(),
=======
		DeleteKeyCommand(),
		UpdateKeyCommand(),
		ParseKeyStringCommand(),
		MigrateCommand(),
>>>>>>> cf464521
	)
	cmd.PersistentFlags().String(flags.FlagKeyringBackend, flags.DefaultKeyringBackend, "Select keyring's backend (os|file|test)")
	viper.BindPFlag(flags.FlagKeyringBackend, cmd.Flags().Lookup(flags.FlagKeyringBackend))
	return cmd
}<|MERGE_RESOLUTION|>--- conflicted
+++ resolved
@@ -27,19 +27,10 @@
 		ListKeysCmd(),
 		ShowKeysCmd(),
 		flags.LineBreak,
-<<<<<<< HEAD
-		deleteKeyCommand(),
-		updateKeyCommand(),
-		parseKeyStringCommand(),
-		migrateCommand(),
-		signCommand(),
-		verifyCommand(),
-=======
 		DeleteKeyCommand(),
 		UpdateKeyCommand(),
 		ParseKeyStringCommand(),
 		MigrateCommand(),
->>>>>>> cf464521
 	)
 	cmd.PersistentFlags().String(flags.FlagKeyringBackend, flags.DefaultKeyringBackend, "Select keyring's backend (os|file|test)")
 	viper.BindPFlag(flags.FlagKeyringBackend, cmd.Flags().Lookup(flags.FlagKeyringBackend))
