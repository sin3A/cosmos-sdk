--- conflicted
+++ resolved
@@ -3,10 +3,8 @@
 BREAKING CHANGES
 * [baseapp] Msgs are no longer run on CheckTx, removed `ctx.IsCheckTx()`
 * [x/stake] Fixed the period check for the inflation calculation
-<<<<<<< HEAD
 * [baseapp] NewBaseApp constructor now takes sdk.TxDecoder as argument instead of wire.Codec
 * [x/auth] Default TxDecoder can be found in `x/auth` rather than baseapp
-=======
 * \#1606 The following CLI commands have been switched to use `--from`
   * `gaiacli stake create-validator --address-validator`
   * `gaiacli stake edit-validator --address-validator`
@@ -19,7 +17,6 @@
   * `gaiacli gov submit-proposal --proposer`
   * `gaiacli gov deposit --depositer`
   * `gaiacli gov vote --voter`
->>>>>>> 7dd0e3fd
 
 FEATURES
 * [lcd] Can now query governance proposals by ProposalStatus
