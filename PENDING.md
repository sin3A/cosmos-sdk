# PENDING CHANGELOG

<!----------------------------- BREAKING CHANGES ----------------------------->

## BREAKING CHANGES

### Gaia REST API

### Gaia CLI

### Gaia

### SDK

### Tendermint

<!--------------------------------- FEATURES --------------------------------->

## FEATURES

### Gaia REST API

### Gaia CLI

### Gaia

### SDK

* [\3813](https://github.com/cosmos/cosmos-sdk/pull/3813) New sdk.NewCoins safe constructor to replace bare
  sdk.Coins{} declarations.

### Tendermint

<!------------------------------- IMPROVEMENTS ------------------------------->

## IMPROVEMENTS

### Gaia REST API

### Gaia CLI

* [\#3859](https://github.com/cosmos/cosmos-sdk/pull/3859) Add newline to echo of `gaiacli keys ...`

### Gaia

* #3808 `gaiad` and `gaiacli` integration tests use ./build/ binaries.

### SDK

<<<<<<< HEAD
* [\#3820] Make Coins.IsAllGT() more robust and consistent.
=======
* #3801 `baseapp` saftey improvements
>>>>>>> 38796c10

### Tendermint

### CI/CD

* [\198](https://github.com/cosmos/cosmos-sdk/pull/3832)

<!--------------------------------- BUG FIXES -------------------------------->

## BUG FIXES

### Gaia REST API

### Gaia CLI

### Gaia

### SDK

* [\#3837] Fix `WithdrawValidatorCommission` to properly set the validator's
remaining commission.

### Tendermint<|MERGE_RESOLUTION|>--- conflicted
+++ resolved
@@ -47,11 +47,8 @@
 
 ### SDK
 
-<<<<<<< HEAD
 * [\#3820] Make Coins.IsAllGT() more robust and consistent.
-=======
 * #3801 `baseapp` saftey improvements
->>>>>>> 38796c10
 
 ### Tendermint
 
