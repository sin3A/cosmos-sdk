--- conflicted
+++ resolved
@@ -698,9 +698,6 @@
 
 	setCommitInfo(batch, version, cInfo)
 	setLatestVersion(batch, version)
-<<<<<<< HEAD
-	batch.Write()
-=======
 	err := batch.Write()
 	if err != nil {
 		panic(fmt.Errorf("error on batch write %w", err))
@@ -716,5 +713,4 @@
 	}
 
 	return mm.hash()
->>>>>>> b854c485
 }