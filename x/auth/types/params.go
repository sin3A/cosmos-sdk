package types

import (
	"fmt"

	yaml "gopkg.in/yaml.v2"

	paramtypes "github.com/cosmos/cosmos-sdk/x/params/types"
)

// DefaultParamspace defines the default auth module parameter subspace
const DefaultParamspace = ModuleName

// Default parameter values
const (
	DefaultMaxMemoCharacters      uint64 = 256
	DefaultTxSigLimit             uint64 = 7
	DefaultTxSizeCostPerByte      uint64 = 10
	DefaultSigVerifyCostED25519   uint64 = 590
	DefaultSigVerifyCostSecp256k1 uint64 = 1000
	DefaultSigVerifyCostSm2       uint64 = 7850
)

// Parameter keys
var (
	KeyMaxMemoCharacters      = []byte("MaxMemoCharacters")
	KeyTxSigLimit             = []byte("TxSigLimit")
	KeyTxSizeCostPerByte      = []byte("TxSizeCostPerByte")
	KeySigVerifyCostED25519   = []byte("SigVerifyCostED25519")
	KeySigVerifyCostSm2       = []byte("SigVerifyCostSm2")
	KeySigVerifyCostSecp256k1 = []byte("SigVerifyCostSecp256k1")
)

<<<<<<< HEAD
var _ subspace.ParamSet = &Params{}

// Params defines the parameters for the auth module.
type Params struct {
	MaxMemoCharacters      uint64 `json:"max_memo_characters" yaml:"max_memo_characters"`
	TxSigLimit             uint64 `json:"tx_sig_limit" yaml:"tx_sig_limit"`
	TxSizeCostPerByte      uint64 `json:"tx_size_cost_per_byte" yaml:"tx_size_cost_per_byte"`
	SigVerifyCostED25519   uint64 `json:"sig_verify_cost_ed25519" yaml:"sig_verify_cost_ed25519"`
	SigVerifyCostSm2       uint64 `json:"sig_verify_cost_sm2" yaml:"sig_verify_cost_sm2"`
	SigVerifyCostSecp256k1 uint64 `json:"sig_verify_cost_secp256k1" yaml:"sig_verify_cost_secp256k1"`
}

// NewParams creates a new Params object
func NewParams(
	maxMemoCharacters,
	txSigLimit,
	txSizeCostPerByte,
	sigVerifyCostED25519,
	sigVerifyCostSm2,
	sigVerifyCostSecp256k1 uint64,
) Params {
=======
var _ paramtypes.ParamSet = &Params{}

// NewParams creates a new Params object
func NewParams(
	maxMemoCharacters, txSigLimit, txSizeCostPerByte, sigVerifyCostED25519, sigVerifyCostSecp256k1 uint64,
) Params {

>>>>>>> b854c485
	return Params{
		MaxMemoCharacters:      maxMemoCharacters,
		TxSigLimit:             txSigLimit,
		TxSizeCostPerByte:      txSizeCostPerByte,
		SigVerifyCostED25519:   sigVerifyCostED25519,
		SigVerifyCostSm2:       sigVerifyCostSm2,
		SigVerifyCostSecp256k1: sigVerifyCostSecp256k1,
	}
}

// ParamKeyTable for auth module
func ParamKeyTable() paramtypes.KeyTable {
	return paramtypes.NewKeyTable().RegisterParamSet(&Params{})
}

// ParamSetPairs implements the ParamSet interface and returns all the key/value pairs
// pairs of auth module's parameters.
// nolint
<<<<<<< HEAD
func (p *Params) ParamSetPairs() subspace.ParamSetPairs {
	return subspace.ParamSetPairs{
		params.NewParamSetPair(KeyMaxMemoCharacters, &p.MaxMemoCharacters, validateMaxMemoCharacters),
		params.NewParamSetPair(KeyTxSigLimit, &p.TxSigLimit, validateTxSigLimit),
		params.NewParamSetPair(KeyTxSizeCostPerByte, &p.TxSizeCostPerByte, validateTxSizeCostPerByte),
		params.NewParamSetPair(KeySigVerifyCostED25519, &p.SigVerifyCostED25519, validateSigVerifyCostED25519),
		params.NewParamSetPair(KeySigVerifyCostSm2, &p.SigVerifyCostSm2, validateSigVerifyCostSm2),
		params.NewParamSetPair(KeySigVerifyCostSecp256k1, &p.SigVerifyCostSecp256k1, validateSigVerifyCostSecp256k1),
=======
func (p *Params) ParamSetPairs() paramtypes.ParamSetPairs {
	return paramtypes.ParamSetPairs{
		paramtypes.NewParamSetPair(KeyMaxMemoCharacters, &p.MaxMemoCharacters, validateMaxMemoCharacters),
		paramtypes.NewParamSetPair(KeyTxSigLimit, &p.TxSigLimit, validateTxSigLimit),
		paramtypes.NewParamSetPair(KeyTxSizeCostPerByte, &p.TxSizeCostPerByte, validateTxSizeCostPerByte),
		paramtypes.NewParamSetPair(KeySigVerifyCostED25519, &p.SigVerifyCostED25519, validateSigVerifyCostED25519),
		paramtypes.NewParamSetPair(KeySigVerifyCostSecp256k1, &p.SigVerifyCostSecp256k1, validateSigVerifyCostSecp256k1),
>>>>>>> b854c485
	}
}

// DefaultParams returns a default set of parameters.
func DefaultParams() Params {
	return Params{
		MaxMemoCharacters:      DefaultMaxMemoCharacters,
		TxSigLimit:             DefaultTxSigLimit,
		TxSizeCostPerByte:      DefaultTxSizeCostPerByte,
		SigVerifyCostED25519:   DefaultSigVerifyCostED25519,
		SigVerifyCostSm2:       DefaultSigVerifyCostSm2,
		SigVerifyCostSecp256k1: DefaultSigVerifyCostSecp256k1,
	}
}

// String implements the stringer interface.
func (p Params) String() string {
<<<<<<< HEAD
	var sb strings.Builder
	sb.WriteString("Params: \n")
	sb.WriteString(fmt.Sprintf("MaxMemoCharacters: %d\n", p.MaxMemoCharacters))
	sb.WriteString(fmt.Sprintf("TxSigLimit: %d\n", p.TxSigLimit))
	sb.WriteString(fmt.Sprintf("TxSizeCostPerByte: %d\n", p.TxSizeCostPerByte))
	sb.WriteString(fmt.Sprintf("SigVerifyCostED25519: %d\n", p.SigVerifyCostED25519))
	sb.WriteString(fmt.Sprintf("SigVerifyCostSm2: %d\n", p.SigVerifyCostSm2))
	sb.WriteString(fmt.Sprintf("SigVerifyCostSecp256k1: %d\n", p.SigVerifyCostSecp256k1))
	return sb.String()
=======
	out, _ := yaml.Marshal(p)
	return string(out)
>>>>>>> b854c485
}

func validateTxSigLimit(i interface{}) error {
	v, ok := i.(uint64)
	if !ok {
		return fmt.Errorf("invalid parameter type: %T", i)
	}

	if v == 0 {
		return fmt.Errorf("invalid tx signature limit: %d", v)
	}

	return nil
}

func validateSigVerifyCostED25519(i interface{}) error {
	v, ok := i.(uint64)
	if !ok {
		return fmt.Errorf("invalid parameter type: %T", i)
	}

	if v == 0 {
		return fmt.Errorf("invalid ED25519 signature verification cost: %d", v)
	}

	return nil
}

func validateSigVerifyCostSm2(i interface{}) error {
	v, ok := i.(uint64)
	if !ok {
		return fmt.Errorf("invalid parameter type: %T", i)
	}

	if v == 0 {
		return fmt.Errorf("invalid Sm2 signature verification cost: %d", v)
	}

	return nil
}

func validateSigVerifyCostSecp256k1(i interface{}) error {
	v, ok := i.(uint64)
	if !ok {
		return fmt.Errorf("invalid parameter type: %T", i)
	}

	if v == 0 {
		return fmt.Errorf("invalid SECK256k1 signature verification cost: %d", v)
	}

	return nil
}

func validateMaxMemoCharacters(i interface{}) error {
	v, ok := i.(uint64)
	if !ok {
		return fmt.Errorf("invalid parameter type: %T", i)
	}

	if v == 0 {
		return fmt.Errorf("invalid max memo characters: %d", v)
	}

	return nil
}

func validateTxSizeCostPerByte(i interface{}) error {
	v, ok := i.(uint64)
	if !ok {
		return fmt.Errorf("invalid parameter type: %T", i)
	}

	if v == 0 {
		return fmt.Errorf("invalid tx size cost per byte: %d", v)
	}

	return nil
}

// Validate checks that the parameters have valid values.
func (p Params) Validate() error {
	if err := validateTxSigLimit(p.TxSigLimit); err != nil {
		return err
	}
	if err := validateSigVerifyCostED25519(p.SigVerifyCostED25519); err != nil {
		return err
	}
	if err := validateSigVerifyCostSm2(p.SigVerifyCostSm2); err != nil {
		return err
	}
	if err := validateSigVerifyCostSecp256k1(p.SigVerifyCostSecp256k1); err != nil {
		return err
	}
	if err := validateMaxMemoCharacters(p.MaxMemoCharacters); err != nil {
		return err
	}
	if err := validateTxSizeCostPerByte(p.TxSizeCostPerByte); err != nil {
		return err
	}

	return nil
}<|MERGE_RESOLUTION|>--- conflicted
+++ resolved
@@ -31,18 +31,7 @@
 	KeySigVerifyCostSecp256k1 = []byte("SigVerifyCostSecp256k1")
 )
 
-<<<<<<< HEAD
-var _ subspace.ParamSet = &Params{}
-
-// Params defines the parameters for the auth module.
-type Params struct {
-	MaxMemoCharacters      uint64 `json:"max_memo_characters" yaml:"max_memo_characters"`
-	TxSigLimit             uint64 `json:"tx_sig_limit" yaml:"tx_sig_limit"`
-	TxSizeCostPerByte      uint64 `json:"tx_size_cost_per_byte" yaml:"tx_size_cost_per_byte"`
-	SigVerifyCostED25519   uint64 `json:"sig_verify_cost_ed25519" yaml:"sig_verify_cost_ed25519"`
-	SigVerifyCostSm2       uint64 `json:"sig_verify_cost_sm2" yaml:"sig_verify_cost_sm2"`
-	SigVerifyCostSecp256k1 uint64 `json:"sig_verify_cost_secp256k1" yaml:"sig_verify_cost_secp256k1"`
-}
+var _ paramtypes.ParamSet = &Params{}
 
 // NewParams creates a new Params object
 func NewParams(
@@ -53,15 +42,6 @@
 	sigVerifyCostSm2,
 	sigVerifyCostSecp256k1 uint64,
 ) Params {
-=======
-var _ paramtypes.ParamSet = &Params{}
-
-// NewParams creates a new Params object
-func NewParams(
-	maxMemoCharacters, txSigLimit, txSizeCostPerByte, sigVerifyCostED25519, sigVerifyCostSecp256k1 uint64,
-) Params {
-
->>>>>>> b854c485
 	return Params{
 		MaxMemoCharacters:      maxMemoCharacters,
 		TxSigLimit:             txSigLimit,
@@ -80,16 +60,6 @@
 // ParamSetPairs implements the ParamSet interface and returns all the key/value pairs
 // pairs of auth module's parameters.
 // nolint
-<<<<<<< HEAD
-func (p *Params) ParamSetPairs() subspace.ParamSetPairs {
-	return subspace.ParamSetPairs{
-		params.NewParamSetPair(KeyMaxMemoCharacters, &p.MaxMemoCharacters, validateMaxMemoCharacters),
-		params.NewParamSetPair(KeyTxSigLimit, &p.TxSigLimit, validateTxSigLimit),
-		params.NewParamSetPair(KeyTxSizeCostPerByte, &p.TxSizeCostPerByte, validateTxSizeCostPerByte),
-		params.NewParamSetPair(KeySigVerifyCostED25519, &p.SigVerifyCostED25519, validateSigVerifyCostED25519),
-		params.NewParamSetPair(KeySigVerifyCostSm2, &p.SigVerifyCostSm2, validateSigVerifyCostSm2),
-		params.NewParamSetPair(KeySigVerifyCostSecp256k1, &p.SigVerifyCostSecp256k1, validateSigVerifyCostSecp256k1),
-=======
 func (p *Params) ParamSetPairs() paramtypes.ParamSetPairs {
 	return paramtypes.ParamSetPairs{
 		paramtypes.NewParamSetPair(KeyMaxMemoCharacters, &p.MaxMemoCharacters, validateMaxMemoCharacters),
@@ -97,7 +67,7 @@
 		paramtypes.NewParamSetPair(KeyTxSizeCostPerByte, &p.TxSizeCostPerByte, validateTxSizeCostPerByte),
 		paramtypes.NewParamSetPair(KeySigVerifyCostED25519, &p.SigVerifyCostED25519, validateSigVerifyCostED25519),
 		paramtypes.NewParamSetPair(KeySigVerifyCostSecp256k1, &p.SigVerifyCostSecp256k1, validateSigVerifyCostSecp256k1),
->>>>>>> b854c485
+		paramtypes.NewParamSetPair(KeySigVerifyCostSm2, &p.SigVerifyCostSm2, validateSigVerifyCostSm2),
 	}
 }
 
@@ -108,27 +78,14 @@
 		TxSigLimit:             DefaultTxSigLimit,
 		TxSizeCostPerByte:      DefaultTxSizeCostPerByte,
 		SigVerifyCostED25519:   DefaultSigVerifyCostED25519,
-		SigVerifyCostSm2:       DefaultSigVerifyCostSm2,
 		SigVerifyCostSecp256k1: DefaultSigVerifyCostSecp256k1,
 	}
 }
 
 // String implements the stringer interface.
 func (p Params) String() string {
-<<<<<<< HEAD
-	var sb strings.Builder
-	sb.WriteString("Params: \n")
-	sb.WriteString(fmt.Sprintf("MaxMemoCharacters: %d\n", p.MaxMemoCharacters))
-	sb.WriteString(fmt.Sprintf("TxSigLimit: %d\n", p.TxSigLimit))
-	sb.WriteString(fmt.Sprintf("TxSizeCostPerByte: %d\n", p.TxSizeCostPerByte))
-	sb.WriteString(fmt.Sprintf("SigVerifyCostED25519: %d\n", p.SigVerifyCostED25519))
-	sb.WriteString(fmt.Sprintf("SigVerifyCostSm2: %d\n", p.SigVerifyCostSm2))
-	sb.WriteString(fmt.Sprintf("SigVerifyCostSecp256k1: %d\n", p.SigVerifyCostSecp256k1))
-	return sb.String()
-=======
 	out, _ := yaml.Marshal(p)
 	return string(out)
->>>>>>> b854c485
 }
 
 func validateTxSigLimit(i interface{}) error {
