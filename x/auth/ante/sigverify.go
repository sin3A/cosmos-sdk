package ante

import (
	"bytes"
	"encoding/hex"

	"github.com/tendermint/tendermint/crypto"
	"github.com/tendermint/tendermint/crypto/ed25519"
	"github.com/tendermint/tendermint/crypto/multisig"
	"github.com/tendermint/tendermint/crypto/secp256k1"
	"github.com/tendermint/tendermint/crypto/sm2"

	"github.com/cosmos/cosmos-sdk/codec"
	sdk "github.com/cosmos/cosmos-sdk/types"
	sdkerrors "github.com/cosmos/cosmos-sdk/types/errors"
	"github.com/cosmos/cosmos-sdk/x/auth/exported"
	"github.com/cosmos/cosmos-sdk/x/auth/types"
)

var (
	// simulation signature values used to estimate gas consumption
	simSecp256k1Pubkey secp256k1.PubKeySecp256k1
	simSecp256k1Sig    [64]byte

	_ SigVerifiableTx = (*types.StdTx)(nil) // assert StdTx implements SigVerifiableTx
)

func init() {
	// This decodes a valid hex string into a sepc256k1Pubkey for use in transaction simulation
	bz, _ := hex.DecodeString("035AD6810A47F073553FF30D2FCC7E0D3B1C0B74B61A1AAA2582344037151E143A")
	copy(simSecp256k1Pubkey[:], bz)
}

// SignatureVerificationGasConsumer is the type of function that is used to both
// consume gas when verifying signatures and also to accept or reject different types of pubkeys
// This is where apps can define their own PubKey
type SignatureVerificationGasConsumer = func(meter sdk.GasMeter, sig []byte, pubkey crypto.PubKey, params types.Params) error

// SigVerifiableTx defines a Tx interface for all signature verification decorators
type SigVerifiableTx interface {
	sdk.Tx
	GetSignatures() [][]byte
	GetSigners() []sdk.AccAddress
	GetPubKeys() []crypto.PubKey // If signer already has pubkey in context, this list will have nil in its place
	GetSignBytes(ctx sdk.Context, acc exported.Account) []byte
}

// SetPubKeyDecorator sets PubKeys in context for any signer which does not already have pubkey set
// PubKeys must be set in context for all signers before any other sigverify decorators run
// CONTRACT: Tx must implement SigVerifiableTx interface
type SetPubKeyDecorator struct {
	ak AccountKeeper
}

func NewSetPubKeyDecorator(ak AccountKeeper) SetPubKeyDecorator {
	return SetPubKeyDecorator{
		ak: ak,
	}
}

func (spkd SetPubKeyDecorator) AnteHandle(ctx sdk.Context, tx sdk.Tx, simulate bool, next sdk.AnteHandler) (sdk.Context, error) {
	sigTx, ok := tx.(SigVerifiableTx)
	if !ok {
		return ctx, sdkerrors.Wrap(sdkerrors.ErrTxDecode, "invalid tx type")
	}

	pubkeys := sigTx.GetPubKeys()
	signers := sigTx.GetSigners()

	for i, pk := range pubkeys {
		// PublicKey was omitted from slice since it has already been set in context
		if pk == nil {
			if !simulate {
				continue
			}
			pk = simSecp256k1Pubkey
		}
		// Only make check if simulate=false
		if !simulate && !bytes.Equal(pk.Address(), signers[i]) {
			return ctx, sdkerrors.Wrapf(sdkerrors.ErrInvalidPubKey,
				"pubKey does not match signer address %s with signer index: %d", signers[i], i)
		}

		acc, err := GetSignerAcc(ctx, spkd.ak, signers[i])
		if err != nil {
			return ctx, err
		}
		// account already has pubkey set,no need to reset
		if acc.GetPubKey() != nil {
			continue
		}
		err = acc.SetPubKey(pk)
		if err != nil {
			return ctx, sdkerrors.Wrap(sdkerrors.ErrInvalidPubKey, err.Error())
		}
		spkd.ak.SetAccount(ctx, acc)
	}

	return next(ctx, tx, simulate)
}

// Consume parameter-defined amount of gas for each signature according to the passed-in SignatureVerificationGasConsumer function
// before calling the next AnteHandler
// CONTRACT: Pubkeys are set in context for all signers before this decorator runs
// CONTRACT: Tx must implement SigVerifiableTx interface
type SigGasConsumeDecorator struct {
	ak             AccountKeeper
	sigGasConsumer SignatureVerificationGasConsumer
}

func NewSigGasConsumeDecorator(ak AccountKeeper, sigGasConsumer SignatureVerificationGasConsumer) SigGasConsumeDecorator {
	return SigGasConsumeDecorator{
		ak:             ak,
		sigGasConsumer: sigGasConsumer,
	}
}

func (sgcd SigGasConsumeDecorator) AnteHandle(ctx sdk.Context, tx sdk.Tx, simulate bool, next sdk.AnteHandler) (newCtx sdk.Context, err error) {
	sigTx, ok := tx.(SigVerifiableTx)
	if !ok {
		return ctx, sdkerrors.Wrap(sdkerrors.ErrTxDecode, "invalid transaction type")
	}

	params := sgcd.ak.GetParams(ctx)
	sigs := sigTx.GetSignatures()

	// stdSigs contains the sequence number, account number, and signatures.
	// When simulating, this would just be a 0-length slice.
	signerAddrs := sigTx.GetSigners()

	for i, sig := range sigs {
		signerAcc, err := GetSignerAcc(ctx, sgcd.ak, signerAddrs[i])
		if err != nil {
			return ctx, err
		}
		pubKey := signerAcc.GetPubKey()

		if simulate && pubKey == nil {
			// In simulate mode the transaction comes with no signatures, thus if the
			// account's pubkey is nil, both signature verification and gasKVStore.Set()
			// shall consume the largest amount, i.e. it takes more gas to verify
			// secp256k1 and sm2 keys than sm2 ones.
			if pubKey == nil {
				pubKey = simSecp256k1Pubkey
			}
		}
		err = sgcd.sigGasConsumer(ctx.GasMeter(), sig, pubKey, params)
		if err != nil {
			return ctx, err
		}
	}

	return next(ctx, tx, simulate)
}

// Verify all signatures for a tx and return an error if any are invalid. Note,
// the SigVerificationDecorator decorator will not get executed on ReCheck.
//
// CONTRACT: Pubkeys are set in context for all signers before this decorator runs
// CONTRACT: Tx must implement SigVerifiableTx interface
type SigVerificationDecorator struct {
	ak AccountKeeper
}

func NewSigVerificationDecorator(ak AccountKeeper) SigVerificationDecorator {
	return SigVerificationDecorator{
		ak: ak,
	}
}

func (svd SigVerificationDecorator) AnteHandle(ctx sdk.Context, tx sdk.Tx, simulate bool, next sdk.AnteHandler) (newCtx sdk.Context, err error) {
	// no need to verify signatures on recheck tx
	if ctx.IsReCheckTx() {
		return next(ctx, tx, simulate)
	}
	sigTx, ok := tx.(SigVerifiableTx)
	if !ok {
		return ctx, sdkerrors.Wrap(sdkerrors.ErrTxDecode, "invalid transaction type")
	}

	// stdSigs contains the sequence number, account number, and signatures.
	// When simulating, this would just be a 0-length slice.
	sigs := sigTx.GetSignatures()

	// stdSigs contains the sequence number, account number, and signatures.
	// When simulating, this would just be a 0-length slice.
	signerAddrs := sigTx.GetSigners()
	signerAccs := make([]exported.Account, len(signerAddrs))

	// check that signer length and signature length are the same
	if len(sigs) != len(signerAddrs) {
		return ctx, sdkerrors.Wrapf(sdkerrors.ErrUnauthorized, "invalid number of signer;  expected: %d, got %d", len(signerAddrs), len(sigs))
	}

	for i, sig := range sigs {
		signerAccs[i], err = GetSignerAcc(ctx, svd.ak, signerAddrs[i])
		if err != nil {
			return ctx, err
		}

		// retrieve signBytes of tx
		signBytes := sigTx.GetSignBytes(ctx, signerAccs[i])

		// retrieve pubkey
		pubKey := signerAccs[i].GetPubKey()
		if !simulate && pubKey == nil {
			return ctx, sdkerrors.Wrap(sdkerrors.ErrInvalidPubKey, "pubkey on account is not set")
		}

		// verify signature
		if !simulate && !pubKey.VerifyBytes(signBytes, sig) {
			return ctx, sdkerrors.Wrap(sdkerrors.ErrUnauthorized, "signature verification failed; verify correct account sequence and chain-id")
		}
	}

	return next(ctx, tx, simulate)
}

// IncrementSequenceDecorator handles incrementing sequences of all signers.
// Use the IncrementSequenceDecorator decorator to prevent replay attacks. Note,
// there is no need to execute IncrementSequenceDecorator on RecheckTX since
// CheckTx would already bump the sequence number.
//
// NOTE: Since CheckTx and DeliverTx state are managed separately, subsequent and
// sequential txs orginating from the same account cannot be handled correctly in
// a reliable way unless sequence numbers are managed and tracked manually by a
// client. It is recommended to instead use multiple messages in a tx.
type IncrementSequenceDecorator struct {
	ak AccountKeeper
}

func NewIncrementSequenceDecorator(ak AccountKeeper) IncrementSequenceDecorator {
	return IncrementSequenceDecorator{
		ak: ak,
	}
}

func (isd IncrementSequenceDecorator) AnteHandle(ctx sdk.Context, tx sdk.Tx, simulate bool, next sdk.AnteHandler) (sdk.Context, error) {
<<<<<<< HEAD
	// always increment sequence
	// no need to increment sequence on CheckTx or RecheckTx
	//if ctx.IsCheckTx() && !simulate {
	//	return next(ctx, tx, simulate)
	//}
=======
	// no need to increment sequence on RecheckTx
	if ctx.IsReCheckTx() && !simulate {
		return next(ctx, tx, simulate)
	}
>>>>>>> b854c485

	sigTx, ok := tx.(SigVerifiableTx)
	if !ok {
		return ctx, sdkerrors.Wrap(sdkerrors.ErrTxDecode, "invalid transaction type")
	}

	// increment sequence of all signers
	for _, addr := range sigTx.GetSigners() {
		acc := isd.ak.GetAccount(ctx, addr)
		if err := acc.SetSequence(acc.GetSequence() + 1); err != nil {
			panic(err)
		}

		isd.ak.SetAccount(ctx, acc)
	}

	return next(ctx, tx, simulate)
}

// ValidateSigCountDecorator takes in Params and returns errors if there are too many signatures in the tx for the given params
// otherwise it calls next AnteHandler
// Use this decorator to set parameterized limit on number of signatures in tx
// CONTRACT: Tx must implement SigVerifiableTx interface
type ValidateSigCountDecorator struct {
	ak AccountKeeper
}

func NewValidateSigCountDecorator(ak AccountKeeper) ValidateSigCountDecorator {
	return ValidateSigCountDecorator{
		ak: ak,
	}
}

func (vscd ValidateSigCountDecorator) AnteHandle(ctx sdk.Context, tx sdk.Tx, simulate bool, next sdk.AnteHandler) (sdk.Context, error) {
	sigTx, ok := tx.(SigVerifiableTx)
	if !ok {
		return ctx, sdkerrors.Wrap(sdkerrors.ErrTxDecode, "Tx must be a sigTx")
	}

	params := vscd.ak.GetParams(ctx)
	pubKeys := sigTx.GetPubKeys()

	sigCount := 0
	for _, pk := range pubKeys {
		sigCount += types.CountSubKeys(pk)
		if uint64(sigCount) > params.TxSigLimit {
			return ctx, sdkerrors.Wrapf(sdkerrors.ErrTooManySignatures,
				"signatures: %d, limit: %d", sigCount, params.TxSigLimit)
		}
	}

	return next(ctx, tx, simulate)
}

// DefaultSigVerificationGasConsumer is the default implementation of SignatureVerificationGasConsumer. It consumes gas
// for signature verification based upon the public key type. The cost is fetched from the given params and is matched
// by the concrete type.
func DefaultSigVerificationGasConsumer(
	meter sdk.GasMeter, sig []byte, pubkey crypto.PubKey, params types.Params,
) error {

	switch pubkey := pubkey.(type) {
	case ed25519.PubKeyEd25519:
		meter.ConsumeGas(params.SigVerifyCostED25519, "ante verify: ed25519")
		return sdkerrors.Wrap(sdkerrors.ErrInvalidPubKey, "ED25519 public keys are unsupported")

	case sm2.PubKeySm2:
		meter.ConsumeGas(params.SigVerifyCostSm2, "ante verify: sm2")
		return nil

	case secp256k1.PubKeySecp256k1:
		meter.ConsumeGas(params.SigVerifyCostSecp256k1, "ante verify: secp256k1")
		return nil

	case multisig.PubKeyMultisigThreshold:
		var multisignature multisig.Multisignature
		codec.Cdc.MustUnmarshalBinaryBare(sig, &multisignature)

		ConsumeMultisignatureVerificationGas(meter, multisignature, pubkey, params)
		return nil

	default:
		return sdkerrors.Wrapf(sdkerrors.ErrInvalidPubKey, "unrecognized public key type: %T", pubkey)
	}
}

// ConsumeMultisignatureVerificationGas consumes gas from a GasMeter for verifying a multisig pubkey signature
func ConsumeMultisignatureVerificationGas(
	meter sdk.GasMeter, sig multisig.Multisignature, pubkey multisig.PubKeyMultisigThreshold, params types.Params,
) {

	size := sig.BitArray.Size()
	sigIndex := 0

	for i := 0; i < size; i++ {
		if sig.BitArray.GetIndex(i) {
			DefaultSigVerificationGasConsumer(meter, sig.Sigs[sigIndex], pubkey.PubKeys[i], params)
			sigIndex++
		}
	}
}

// GetSignerAcc returns an account for a given address that is expected to sign
// a transaction.
func GetSignerAcc(ctx sdk.Context, ak AccountKeeper, addr sdk.AccAddress) (exported.Account, error) {
	if acc := ak.GetAccount(ctx, addr); acc != nil {
		return acc, nil
	}

	return nil, sdkerrors.Wrapf(sdkerrors.ErrUnknownAddress, "account %s does not exist", addr)
}<|MERGE_RESOLUTION|>--- conflicted
+++ resolved
@@ -14,6 +14,7 @@
 	sdk "github.com/cosmos/cosmos-sdk/types"
 	sdkerrors "github.com/cosmos/cosmos-sdk/types/errors"
 	"github.com/cosmos/cosmos-sdk/x/auth/exported"
+	"github.com/cosmos/cosmos-sdk/x/auth/keeper"
 	"github.com/cosmos/cosmos-sdk/x/auth/types"
 )
 
@@ -236,18 +237,10 @@
 }
 
 func (isd IncrementSequenceDecorator) AnteHandle(ctx sdk.Context, tx sdk.Tx, simulate bool, next sdk.AnteHandler) (sdk.Context, error) {
-<<<<<<< HEAD
-	// always increment sequence
-	// no need to increment sequence on CheckTx or RecheckTx
-	//if ctx.IsCheckTx() && !simulate {
-	//	return next(ctx, tx, simulate)
-	//}
-=======
 	// no need to increment sequence on RecheckTx
 	if ctx.IsReCheckTx() && !simulate {
 		return next(ctx, tx, simulate)
 	}
->>>>>>> b854c485
 
 	sigTx, ok := tx.(SigVerifiableTx)
 	if !ok {
