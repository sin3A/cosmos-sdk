--- conflicted
+++ resolved
@@ -1,7 +1,7 @@
 package simapp
 
 import (
-	_ "embed"
+	"encoding/json"
 	"io"
 	"net/http"
 	"os"
@@ -15,15 +15,11 @@
 	tmos "github.com/tendermint/tendermint/libs/os"
 	dbm "github.com/tendermint/tm-db"
 
-	"cosmossdk.io/core/appconfig"
-	"github.com/cosmos/cosmos-sdk/depinject"
-
 	"github.com/cosmos/cosmos-sdk/baseapp"
 	"github.com/cosmos/cosmos-sdk/client"
+	"github.com/cosmos/cosmos-sdk/client/grpc/tmservice"
 	"github.com/cosmos/cosmos-sdk/codec"
-	codectypes "github.com/cosmos/cosmos-sdk/codec/types"
-	"github.com/cosmos/cosmos-sdk/runtime"
-	_ "github.com/cosmos/cosmos-sdk/runtime"
+	"github.com/cosmos/cosmos-sdk/codec/types"
 	"github.com/cosmos/cosmos-sdk/server"
 	"github.com/cosmos/cosmos-sdk/server/api"
 	"github.com/cosmos/cosmos-sdk/server/config"
@@ -34,11 +30,13 @@
 	"github.com/cosmos/cosmos-sdk/testutil/testdata_pulsar"
 	sdk "github.com/cosmos/cosmos-sdk/types"
 	"github.com/cosmos/cosmos-sdk/types/module"
+	"github.com/cosmos/cosmos-sdk/version"
 	"github.com/cosmos/cosmos-sdk/x/auth"
 	"github.com/cosmos/cosmos-sdk/x/auth/ante"
 	authkeeper "github.com/cosmos/cosmos-sdk/x/auth/keeper"
 	"github.com/cosmos/cosmos-sdk/x/auth/posthandler"
 	authsims "github.com/cosmos/cosmos-sdk/x/auth/simulation"
+	authtx "github.com/cosmos/cosmos-sdk/x/auth/tx"
 	authtypes "github.com/cosmos/cosmos-sdk/x/auth/types"
 	"github.com/cosmos/cosmos-sdk/x/auth/vesting"
 	vestingtypes "github.com/cosmos/cosmos-sdk/x/auth/vesting/types"
@@ -154,10 +152,10 @@
 // They are exported for convenience in creating helper functions, as object
 // capabilities aren't needed for testing.
 type SimApp struct {
-	*runtime.App
+	*baseapp.BaseApp
 	legacyAmino       *codec.LegacyAmino
 	appCodec          codec.Codec
-	interfaceRegistry codectypes.InterfaceRegistry
+	interfaceRegistry types.InterfaceRegistry
 
 	invCheckPeriod uint
 
@@ -170,7 +168,7 @@
 	AccountKeeper    authkeeper.AccountKeeper
 	BankKeeper       bankkeeper.Keeper
 	CapabilityKeeper *capabilitykeeper.Keeper
-	StakingKeeper    *stakingkeeper.Keeper
+	StakingKeeper    stakingkeeper.Keeper
 	SlashingKeeper   slashingkeeper.Keeper
 	MintKeeper       mintkeeper.Keeper
 	DistrKeeper      distrkeeper.Keeper
@@ -184,8 +182,14 @@
 	GroupKeeper      groupkeeper.Keeper
 	NFTKeeper        nftkeeper.Keeper
 
+	// the module manager
+	mm *module.Manager
+
 	// simulation manager
 	sm *module.SimulationManager
+
+	// module configurator
+	configurator module.Configurator
 }
 
 func init() {
@@ -196,11 +200,6 @@
 
 	DefaultNodeHome = filepath.Join(userHomeDir, ".simapp")
 }
-
-//go:embed app.yaml
-var appConfigYaml []byte
-
-var AppConfig = appconfig.LoadYAML(appConfigYaml)
 
 // NewSimApp returns a reference to an initialized SimApp.
 func NewSimApp(
@@ -208,77 +207,95 @@
 	homePath string, invCheckPeriod uint, encodingConfig simappparams.EncodingConfig,
 	appOpts servertypes.AppOptions, baseAppOptions ...func(*baseapp.BaseApp),
 ) *SimApp {
-	app := &SimApp{
-		invCheckPeriod: invCheckPeriod,
-	}
-
-	var appBuilder *runtime.AppBuilder
-	var msgServiceRouter *baseapp.MsgServiceRouter
-
-	err := depinject.Inject(AppConfig,
-		&appBuilder,
-		&app.ParamsKeeper,
-		&app.CapabilityKeeper,
-		&app.appCodec,
-		&app.legacyAmino,
-		&app.interfaceRegistry,
-		&app.AccountKeeper,
-		&app.BankKeeper,
-		&app.FeeGrantKeeper,
-		&app.StakingKeeper,
-		&msgServiceRouter,
-	)
-	if err != nil {
-		panic(err)
-	}
-
-	app.App = appBuilder.Build(logger, db, traceStore, msgServiceRouter, baseAppOptions...)
-
-	app.keys = sdk.NewKVStoreKeys(
-		minttypes.StoreKey, distrtypes.StoreKey,
-		slashingtypes.StoreKey, govtypes.StoreKey, upgradetypes.StoreKey,
-		evidencetypes.StoreKey, authzkeeper.StoreKey, nftkeeper.StoreKey,
-		group.StoreKey,
-	)
+	appCodec := encodingConfig.Codec
+	legacyAmino := encodingConfig.Amino
+	interfaceRegistry := encodingConfig.InterfaceRegistry
+
+	bApp := baseapp.NewBaseApp(appName, logger, db, encodingConfig.TxConfig.TxDecoder(), baseAppOptions...)
+	bApp.SetCommitMultiStoreTracer(traceStore)
+	bApp.SetVersion(version.Version)
+	bApp.SetInterfaceRegistry(interfaceRegistry)
+
+	keys := sdk.NewKVStoreKeys(
+		authtypes.StoreKey, banktypes.StoreKey, stakingtypes.StoreKey,
+		minttypes.StoreKey, distrtypes.StoreKey, slashingtypes.StoreKey,
+		govtypes.StoreKey, paramstypes.StoreKey, upgradetypes.StoreKey, feegrant.StoreKey,
+		evidencetypes.StoreKey, capabilitytypes.StoreKey,
+		authzkeeper.StoreKey, nftkeeper.StoreKey, group.StoreKey,
+	)
+	tkeys := sdk.NewTransientStoreKeys(paramstypes.TStoreKey)
 	// NOTE: The testingkey is just mounted for testing purposes. Actual applications should
 	// not include this key.
-	app.memKeys = sdk.NewMemoryStoreKeys("testingkey")
+	memKeys := sdk.NewMemoryStoreKeys(capabilitytypes.MemStoreKey, "testingkey")
 
 	// configure state listening capabilities using AppOptions
 	// we are doing nothing with the returned streamingServices and waitGroup in this case
-	if _, _, err := streaming.LoadStreamingServices(app.App.BaseApp, appOpts, app.appCodec, app.keys); err != nil {
+	if _, _, err := streaming.LoadStreamingServices(bApp, appOpts, appCodec, keys); err != nil {
 		tmos.Exit(err.Error())
 	}
 
-	initParamsKeeper(app.ParamsKeeper)
-
+	app := &SimApp{
+		BaseApp:           bApp,
+		legacyAmino:       legacyAmino,
+		appCodec:          appCodec,
+		interfaceRegistry: interfaceRegistry,
+		invCheckPeriod:    invCheckPeriod,
+		keys:              keys,
+		tkeys:             tkeys,
+		memKeys:           memKeys,
+	}
+
+	app.ParamsKeeper = initParamsKeeper(appCodec, legacyAmino, keys[paramstypes.StoreKey], tkeys[paramstypes.TStoreKey])
+
+	// set the BaseApp's parameter store
+	bApp.SetParamStore(app.ParamsKeeper.Subspace(baseapp.Paramspace).WithKeyTable(paramstypes.ConsensusParamsKeyTable()))
+
+	app.CapabilityKeeper = capabilitykeeper.NewKeeper(appCodec, keys[capabilitytypes.StoreKey], memKeys[capabilitytypes.MemStoreKey])
+	// Applications that wish to enforce statically created ScopedKeepers should call `Seal` after creating
+	// their scoped modules in `NewApp` with `ScopeToModule`
+	app.CapabilityKeeper.Seal()
+
+	// add keepers
+	app.AccountKeeper = authkeeper.NewAccountKeeper(
+		appCodec, keys[authtypes.StoreKey], app.GetSubspace(authtypes.ModuleName), authtypes.ProtoBaseAccount, maccPerms, sdk.Bech32MainPrefix,
+	)
+	app.BankKeeper = bankkeeper.NewBaseKeeper(
+		appCodec, keys[banktypes.StoreKey], app.AccountKeeper, app.GetSubspace(banktypes.ModuleName), app.ModuleAccountAddrs(),
+	)
+	stakingKeeper := stakingkeeper.NewKeeper(
+		appCodec, keys[stakingtypes.StoreKey], app.AccountKeeper, app.BankKeeper, app.GetSubspace(stakingtypes.ModuleName),
+	)
 	app.MintKeeper = mintkeeper.NewKeeper(
-		app.appCodec, app.keys[minttypes.StoreKey], app.GetSubspace(minttypes.ModuleName), app.StakingKeeper,
+		appCodec, keys[minttypes.StoreKey], app.GetSubspace(minttypes.ModuleName), &stakingKeeper,
 		app.AccountKeeper, app.BankKeeper, authtypes.FeeCollectorName,
 	)
 	app.DistrKeeper = distrkeeper.NewKeeper(
-		app.appCodec, app.keys[distrtypes.StoreKey], app.GetSubspace(distrtypes.ModuleName), app.AccountKeeper, app.BankKeeper,
-		app.StakingKeeper, authtypes.FeeCollectorName,
+		appCodec, keys[distrtypes.StoreKey], app.GetSubspace(distrtypes.ModuleName), app.AccountKeeper, app.BankKeeper,
+		&stakingKeeper, authtypes.FeeCollectorName,
 	)
 	app.SlashingKeeper = slashingkeeper.NewKeeper(
-		app.appCodec, app.keys[slashingtypes.StoreKey], app.StakingKeeper, app.GetSubspace(slashingtypes.ModuleName),
+		appCodec, keys[slashingtypes.StoreKey], &stakingKeeper, app.GetSubspace(slashingtypes.ModuleName),
 	)
 	app.CrisisKeeper = crisiskeeper.NewKeeper(
 		app.GetSubspace(crisistypes.ModuleName), invCheckPeriod, app.BankKeeper, authtypes.FeeCollectorName,
 	)
 
-	app.StakingKeeper.SetHooks(
+	app.FeeGrantKeeper = feegrantkeeper.NewKeeper(appCodec, keys[feegrant.StoreKey], app.AccountKeeper)
+
+	// register the staking hooks
+	// NOTE: stakingKeeper above is passed by reference, so that it will contain these hooks
+	app.StakingKeeper = *stakingKeeper.SetHooks(
 		stakingtypes.NewMultiStakingHooks(app.DistrKeeper.Hooks(), app.SlashingKeeper.Hooks()),
 	)
 
-	app.AuthzKeeper = authzkeeper.NewKeeper(app.keys[authzkeeper.StoreKey], app.appCodec, app.MsgServiceRouter(), app.AccountKeeper)
+	app.AuthzKeeper = authzkeeper.NewKeeper(keys[authzkeeper.StoreKey], appCodec, app.MsgServiceRouter(), app.AccountKeeper)
 
 	groupConfig := group.DefaultConfig()
 	/*
 		Example of setting group params:
 		groupConfig.MaxMetadataLen = 1000
 	*/
-	app.GroupKeeper = groupkeeper.NewKeeper(app.keys[group.StoreKey], app.appCodec, app.MsgServiceRouter(), app.AccountKeeper, groupConfig)
+	app.GroupKeeper = groupkeeper.NewKeeper(keys[group.StoreKey], appCodec, app.MsgServiceRouter(), app.AccountKeeper, groupConfig)
 
 	// register the proposal types
 	govRouter := govv1beta1.NewRouter()
@@ -292,8 +309,8 @@
 		govConfig.MaxMetadataLen = 10000
 	*/
 	govKeeper := govkeeper.NewKeeper(
-		app.appCodec, app.keys[govtypes.StoreKey], app.GetSubspace(govtypes.ModuleName), app.AccountKeeper, app.BankKeeper,
-		app.StakingKeeper, govRouter, app.MsgServiceRouter(), govConfig,
+		appCodec, keys[govtypes.StoreKey], app.GetSubspace(govtypes.ModuleName), app.AccountKeeper, app.BankKeeper,
+		&stakingKeeper, govRouter, app.MsgServiceRouter(), govConfig,
 	)
 
 	app.GovKeeper = *govKeeper.SetHooks(
@@ -302,19 +319,13 @@
 		),
 	)
 	// set the governance module account as the authority for conducting upgrades
-<<<<<<< HEAD
-	app.UpgradeKeeper = upgradekeeper.NewKeeper(skipUpgradeHeights, app.keys[upgradetypes.StoreKey], app.appCodec, homePath, app.BaseApp, authtypes.NewModuleAddress(govtypes.ModuleName).String())
-
-	app.NFTKeeper = nftkeeper.NewKeeper(app.keys[nftkeeper.StoreKey], app.appCodec, app.AccountKeeper, app.BankKeeper)
-=======
 	app.UpgradeKeeper = upgradekeeper.NewKeeper(skipUpgradeHeights, keys[upgradetypes.StoreKey], appCodec, homePath, app.BaseApp, authtypes.NewModuleAddress(govtypes.ModuleName).String())
 
 	app.NFTKeeper = nftkeeper.NewKeeper(keys[nftkeeper.StoreKey], appCodec, app.AccountKeeper, app.BankKeeper)
->>>>>>> 25ecca64
 
 	// create evidence keeper with router
 	evidenceKeeper := evidencekeeper.NewKeeper(
-		app.appCodec, app.keys[evidencetypes.StoreKey], app.StakingKeeper, app.SlashingKeeper,
+		appCodec, keys[evidencetypes.StoreKey], &app.StakingKeeper, app.SlashingKeeper,
 	)
 	// If evidence needs to be handled for the app, set routes in router here and seal
 	app.EvidenceKeeper = *evidenceKeeper
@@ -327,26 +338,50 @@
 
 	// NOTE: Any module instantiated in the module manager that is later modified
 	// must be passed by reference here.
-	err = app.RegisterModules(
+	app.mm = module.NewManager(
 		genutil.NewAppModule(
 			app.AccountKeeper, app.StakingKeeper, app.BaseApp.DeliverTx,
 			encodingConfig.TxConfig,
 		),
+		auth.NewAppModule(appCodec, app.AccountKeeper, authsims.RandomGenesisAccounts),
 		vesting.NewAppModule(app.AccountKeeper, app.BankKeeper),
+		bank.NewAppModule(appCodec, app.BankKeeper, app.AccountKeeper),
+		capability.NewAppModule(appCodec, *app.CapabilityKeeper),
 		crisis.NewAppModule(&app.CrisisKeeper, skipGenesisInvariants),
-		gov.NewAppModule(app.appCodec, app.GovKeeper, app.AccountKeeper, app.BankKeeper),
-		mint.NewAppModule(app.appCodec, app.MintKeeper, app.AccountKeeper, nil),
-		slashing.NewAppModule(app.appCodec, app.SlashingKeeper, app.AccountKeeper, app.BankKeeper, app.StakingKeeper),
-		distr.NewAppModule(app.appCodec, app.DistrKeeper, app.AccountKeeper, app.BankKeeper, app.StakingKeeper),
+		feegrantmodule.NewAppModule(appCodec, app.AccountKeeper, app.BankKeeper, app.FeeGrantKeeper, app.interfaceRegistry),
+		gov.NewAppModule(appCodec, app.GovKeeper, app.AccountKeeper, app.BankKeeper),
+		mint.NewAppModule(appCodec, app.MintKeeper, app.AccountKeeper, nil),
+		slashing.NewAppModule(appCodec, app.SlashingKeeper, app.AccountKeeper, app.BankKeeper, app.StakingKeeper),
+		distr.NewAppModule(appCodec, app.DistrKeeper, app.AccountKeeper, app.BankKeeper, app.StakingKeeper),
+		staking.NewAppModule(appCodec, app.StakingKeeper, app.AccountKeeper, app.BankKeeper),
 		upgrade.NewAppModule(app.UpgradeKeeper),
 		evidence.NewAppModule(app.EvidenceKeeper),
-		authzmodule.NewAppModule(app.appCodec, app.AuthzKeeper, app.AccountKeeper, app.BankKeeper, app.interfaceRegistry),
-		groupmodule.NewAppModule(app.appCodec, app.GroupKeeper, app.AccountKeeper, app.BankKeeper, app.interfaceRegistry),
-		nftmodule.NewAppModule(app.appCodec, app.NFTKeeper, app.AccountKeeper, app.BankKeeper, app.interfaceRegistry),
-	)
-	if err != nil {
-		panic(err)
-	}
+		params.NewAppModule(app.ParamsKeeper),
+		authzmodule.NewAppModule(appCodec, app.AuthzKeeper, app.AccountKeeper, app.BankKeeper, app.interfaceRegistry),
+		groupmodule.NewAppModule(appCodec, app.GroupKeeper, app.AccountKeeper, app.BankKeeper, app.interfaceRegistry),
+		nftmodule.NewAppModule(appCodec, app.NFTKeeper, app.AccountKeeper, app.BankKeeper, app.interfaceRegistry),
+	)
+
+	// During begin block slashing happens after distr.BeginBlocker so that
+	// there is nothing left over in the validator fee pool, so as to keep the
+	// CanWithdrawInvariant invariant.
+	// NOTE: staking module is required if HistoricalEntries param > 0
+	// NOTE: capability module's beginblocker must come before any modules using capabilities (e.g. IBC)
+	app.mm.SetOrderBeginBlockers(
+		upgradetypes.ModuleName, capabilitytypes.ModuleName, minttypes.ModuleName, distrtypes.ModuleName, slashingtypes.ModuleName,
+		evidencetypes.ModuleName, stakingtypes.ModuleName,
+		authtypes.ModuleName, banktypes.ModuleName, govtypes.ModuleName, crisistypes.ModuleName, genutiltypes.ModuleName,
+		authz.ModuleName, feegrant.ModuleName, nft.ModuleName, group.ModuleName,
+		paramstypes.ModuleName, vestingtypes.ModuleName,
+	)
+	app.mm.SetOrderEndBlockers(
+		crisistypes.ModuleName, govtypes.ModuleName, stakingtypes.ModuleName,
+		capabilitytypes.ModuleName, authtypes.ModuleName, banktypes.ModuleName, distrtypes.ModuleName,
+		slashingtypes.ModuleName, minttypes.ModuleName,
+		genutiltypes.ModuleName, evidencetypes.ModuleName, authz.ModuleName,
+		feegrant.ModuleName, nft.ModuleName, group.ModuleName,
+		paramstypes.ModuleName, upgradetypes.ModuleName, vestingtypes.ModuleName,
+	)
 
 	// NOTE: The genutils module must occur after staking so that pools are
 	// properly initialized with tokens from genesis accounts.
@@ -354,25 +389,21 @@
 	// NOTE: Capability module must occur first so that it can initialize any capabilities
 	// so that other modules that want to create or claim capabilities afterwards in InitChain
 	// can do so safely.
-	genesisModuleOrder := []string{
-		capabilitytypes.ModuleName, authtypes.ModuleName, banktypes.ModuleName,
-		distrtypes.ModuleName, stakingtypes.ModuleName, slashingtypes.ModuleName, govtypes.ModuleName,
-		minttypes.ModuleName, crisistypes.ModuleName, genutiltypes.ModuleName, evidencetypes.ModuleName, authz.ModuleName,
-		feegrant.ModuleName, nft.ModuleName, group.ModuleName, paramstypes.ModuleName, upgradetypes.ModuleName,
-		vestingtypes.ModuleName,
-	}
-	app.ModuleManager.SetOrderInitGenesis(genesisModuleOrder...)
-	app.ModuleManager.SetOrderExportGenesis(genesisModuleOrder...)
+	app.mm.SetOrderInitGenesis(
+		capabilitytypes.ModuleName, authtypes.ModuleName, banktypes.ModuleName, distrtypes.ModuleName, stakingtypes.ModuleName,
+		slashingtypes.ModuleName, govtypes.ModuleName, minttypes.ModuleName, crisistypes.ModuleName,
+		genutiltypes.ModuleName, evidencetypes.ModuleName, authz.ModuleName,
+		feegrant.ModuleName, nft.ModuleName, group.ModuleName,
+		paramstypes.ModuleName, upgradetypes.ModuleName, vestingtypes.ModuleName,
+	)
 
 	// Uncomment if you want to set a custom migration order here.
 	// app.mm.SetOrderMigrations(custom order)
 
-	app.ModuleManager.RegisterInvariants(&app.CrisisKeeper)
-	app.ModuleManager.RegisterRoutes(app.Router(), app.QueryRouter(), encodingConfig.Amino)
-
-	// RegisterUpgradeHandlers is used for registering any on-chain upgrades.
-	// Make sure it's called after `app.mm` and `app.configurator` are set.
-	app.RegisterUpgradeHandlers()
+	app.mm.RegisterInvariants(&app.CrisisKeeper)
+	app.mm.RegisterRoutes(app.Router(), app.QueryRouter(), encodingConfig.Amino)
+	app.configurator = module.NewConfigurator(app.appCodec, app.MsgServiceRouter(), app.GRPCQueryRouter())
+	app.mm.RegisterServices(app.configurator)
 
 	// RegisterUpgradeHandlers is used for registering any on-chain upgrades.
 	// Make sure it's called after `app.mm` and `app.configurator` are set.
@@ -388,21 +419,19 @@
 	overrideModules := map[string]module.AppModuleSimulation{
 		authtypes.ModuleName: auth.NewAppModule(app.appCodec, app.AccountKeeper, authsims.RandomGenesisAccounts),
 	}
-<<<<<<< HEAD
-	app.sm = module.NewSimulationManagerFromAppModules(app.ModuleManager.Modules, overrideModules)
-=======
 	app.sm = module.NewSimulationManagerFromAppModules(app.mm.Modules, overrideModules)
->>>>>>> 25ecca64
 
 	app.sm.RegisterStoreDecoders()
 
 	// initialize stores
-	app.MountKVStores(app.keys)
-	app.MountMemoryStores(app.memKeys)
+	app.MountKVStores(keys)
+	app.MountTransientStores(tkeys)
+	app.MountMemoryStores(memKeys)
 
 	// initialize BaseApp
-	app.SetTxDecoder(encodingConfig.TxConfig.TxDecoder())
 	app.SetInitChainer(app.InitChainer)
+	app.SetBeginBlocker(app.BeginBlocker)
+	app.SetEndBlocker(app.EndBlocker)
 	app.setAnteHandler(encodingConfig.TxConfig, cast.ToStringSlice(appOpts.Get(server.FlagIndexEvents)))
 	// In v0.46, the SDK introduces _postHandlers_. PostHandlers are like
 	// antehandlers, but are run _after_ the `runMsgs` execution. They are also
@@ -419,9 +448,10 @@
 	// upgrade.
 	app.setPostHandler()
 
-	err = app.Load(loadLatest)
-	if err != nil {
-		panic(err)
+	if loadLatest {
+		if err := app.LoadLatestVersion(); err != nil {
+			tmos.Exit(err.Error())
+		}
 	}
 
 	return app
@@ -441,6 +471,7 @@
 			SigGasConsumer:  ante.DefaultSigVerificationGasConsumer,
 		},
 	)
+
 	if err != nil {
 		panic(err)
 	}
@@ -462,15 +493,39 @@
 // Name returns the name of the App
 func (app *SimApp) Name() string { return app.BaseApp.Name() }
 
+// BeginBlocker application updates every begin block
+func (app *SimApp) BeginBlocker(ctx sdk.Context, req abci.RequestBeginBlock) abci.ResponseBeginBlock {
+	return app.mm.BeginBlock(ctx, req)
+}
+
+// EndBlocker application updates every end block
+func (app *SimApp) EndBlocker(ctx sdk.Context, req abci.RequestEndBlock) abci.ResponseEndBlock {
+	return app.mm.EndBlock(ctx, req)
+}
+
 // InitChainer application update at chain initialization
 func (app *SimApp) InitChainer(ctx sdk.Context, req abci.RequestInitChain) abci.ResponseInitChain {
-	app.UpgradeKeeper.SetModuleVersionMap(ctx, app.ModuleManager.GetVersionMap())
-	return app.App.InitChainer(ctx, req)
+	var genesisState GenesisState
+	if err := json.Unmarshal(req.AppStateBytes, &genesisState); err != nil {
+		panic(err)
+	}
+	app.UpgradeKeeper.SetModuleVersionMap(ctx, app.mm.GetVersionMap())
+	return app.mm.InitGenesis(ctx, app.appCodec, genesisState)
 }
 
 // LoadHeight loads a particular height
 func (app *SimApp) LoadHeight(height int64) error {
 	return app.LoadVersion(height)
+}
+
+// ModuleAccountAddrs returns all the app's module account addresses.
+func (app *SimApp) ModuleAccountAddrs() map[string]bool {
+	modAccAddrs := make(map[string]bool)
+	for acc := range maccPerms {
+		modAccAddrs[authtypes.NewModuleAddress(acc).String()] = true
+	}
+
+	return modAccAddrs
 }
 
 // LegacyAmino returns SimApp's amino codec.
@@ -490,7 +545,7 @@
 }
 
 // InterfaceRegistry returns SimApp's InterfaceRegistry
-func (app *SimApp) InterfaceRegistry() codectypes.InterfaceRegistry {
+func (app *SimApp) InterfaceRegistry() types.InterfaceRegistry {
 	return app.interfaceRegistry
 }
 
@@ -498,17 +553,7 @@
 //
 // NOTE: This is solely to be used for testing purposes.
 func (app *SimApp) GetKey(storeKey string) *storetypes.KVStoreKey {
-	kvsk := app.keys[storeKey]
-	if kvsk != nil {
-		return kvsk
-	}
-
-	sk := app.UnsafeFindStoreKey(storeKey)
-	kvStoreKey, ok := sk.(*storetypes.KVStoreKey)
-	if !ok {
-		return nil
-	}
-	return kvStoreKey
+	return app.keys[storeKey]
 }
 
 // GetTKey returns the TransientStoreKey for the provided store key.
@@ -522,18 +567,7 @@
 //
 // NOTE: This is solely used for testing purposes.
 func (app *SimApp) GetMemKey(storeKey string) *storetypes.MemoryStoreKey {
-	msk := app.memKeys[storeKey]
-	if msk != nil {
-		return msk
-	}
-
-	sk := app.UnsafeFindStoreKey(storeKey)
-	memStoreKey, ok := sk.(*storetypes.MemoryStoreKey)
-	if !ok {
-		return nil
-	}
-
-	return memStoreKey
+	return app.memKeys[storeKey]
 }
 
 // GetSubspace returns a param subspace for a given module name.
@@ -552,12 +586,34 @@
 // RegisterAPIRoutes registers all application module routes with the provided
 // API server.
 func (app *SimApp) RegisterAPIRoutes(apiSvr *api.Server, apiConfig config.APIConfig) {
-	app.App.RegisterAPIRoutes(apiSvr, apiConfig)
+	clientCtx := apiSvr.ClientCtx
+	// Register new tx routes from grpc-gateway.
+	authtx.RegisterGRPCGatewayRoutes(clientCtx, apiSvr.GRPCGatewayRouter)
+	// Register new tendermint queries routes from grpc-gateway.
+	tmservice.RegisterGRPCGatewayRoutes(clientCtx, apiSvr.GRPCGatewayRouter)
+
+	// Register grpc-gateway routes for all modules.
+	ModuleBasics.RegisterGRPCGatewayRoutes(clientCtx, apiSvr.GRPCGatewayRouter)
 
 	// register swagger API from root so that other applications can override easily
 	if apiConfig.Swagger {
-		RegisterSwaggerAPI(apiSvr.ClientCtx, apiSvr.Router)
-	}
+		RegisterSwaggerAPI(clientCtx, apiSvr.Router)
+	}
+}
+
+// RegisterTxService implements the Application.RegisterTxService method.
+func (app *SimApp) RegisterTxService(clientCtx client.Context) {
+	authtx.RegisterTxService(app.BaseApp.GRPCQueryRouter(), clientCtx, app.BaseApp.Simulate, app.interfaceRegistry)
+}
+
+// RegisterTendermintService implements the Application.RegisterTendermintService method.
+func (app *SimApp) RegisterTendermintService(clientCtx client.Context) {
+	tmservice.RegisterTendermintService(
+		clientCtx,
+		app.BaseApp.GRPCQueryRouter(),
+		app.interfaceRegistry,
+		app.Query,
+	)
 }
 
 // RegisterSwaggerAPI registers swagger route with API Server
@@ -581,10 +637,17 @@
 }
 
 // initParamsKeeper init params keeper and its subspaces
-func initParamsKeeper(paramsKeeper paramskeeper.Keeper) {
+func initParamsKeeper(appCodec codec.BinaryCodec, legacyAmino *codec.LegacyAmino, key, tkey storetypes.StoreKey) paramskeeper.Keeper {
+	paramsKeeper := paramskeeper.NewKeeper(appCodec, legacyAmino, key, tkey)
+
+	paramsKeeper.Subspace(authtypes.ModuleName)
+	paramsKeeper.Subspace(banktypes.ModuleName)
+	paramsKeeper.Subspace(stakingtypes.ModuleName)
 	paramsKeeper.Subspace(minttypes.ModuleName)
 	paramsKeeper.Subspace(distrtypes.ModuleName)
 	paramsKeeper.Subspace(slashingtypes.ModuleName)
 	paramsKeeper.Subspace(govtypes.ModuleName).WithKeyTable(govv1.ParamKeyTable())
 	paramsKeeper.Subspace(crisistypes.ModuleName)
+
+	return paramsKeeper
 }