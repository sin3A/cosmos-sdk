--- conflicted
+++ resolved
@@ -1,8 +1,4 @@
 # CODEOWNERS: https://help.github.com/articles/about-codeowners/
 
 # Primary repo maintainers
-<<<<<<< HEAD
-*       @alessio @alexanderbez @cwgoes @jackzampolin
-=======
-*       @rigelrozanski @alexanderbez @jackzampolin @alessio @cwgoes
->>>>>>> 4a87f45b
+*       @rigelrozanski @alexanderbez @jackzampolin @alessio