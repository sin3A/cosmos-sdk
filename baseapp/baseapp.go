package baseapp

import (
	"fmt"
	"reflect"
	"runtime/debug"
	"strings"

	abci "github.com/tendermint/tendermint/abci/types"
	"github.com/tendermint/tendermint/crypto/tmhash"
	"github.com/tendermint/tendermint/libs/log"
	dbm "github.com/tendermint/tm-db"

	"github.com/cosmos/cosmos-sdk/store"
	sdk "github.com/cosmos/cosmos-sdk/types"
	sdkerrors "github.com/cosmos/cosmos-sdk/types/errors"
)

const (
	runTxModeCheck    runTxMode = iota // Check a transaction
	runTxModeReCheck                   // Recheck a (pending) transaction after a commit
	runTxModeSimulate                  // Simulate a transaction
	runTxModeDeliver                   // Deliver a transaction
)

var (
	_ abci.Application = (*BaseApp)(nil)

	// mainConsensusParamsKey defines a key to store the consensus params in the
	// main store.
	mainConsensusParamsKey = []byte("consensus_params")
)

type (
	// Enum mode for app.runTx
	runTxMode uint8

	// StoreLoader defines a customizable function to control how we load the CommitMultiStore
	// from disk. This is useful for state migration, when loading a datastore written with
	// an older version of the software. In particular, if a module changed the substore key name
	// (or removed a substore) between two versions of the software.
	StoreLoader func(ms sdk.CommitMultiStore) error
)

// BaseApp reflects the ABCI application implementation.
type BaseApp struct { // nolint: maligned
	// initialized on creation
	logger      log.Logger
	name        string               // application name from abci.Info
	db          dbm.DB               // common DB backend
	cms         sdk.CommitMultiStore // Main (uncached) state
	storeLoader StoreLoader          // function to handle store loading, may be overridden with SetStoreLoader()
	router      sdk.Router           // handle any kind of message
	queryRouter sdk.QueryRouter      // router for redirecting query calls
	txDecoder   sdk.TxDecoder        // unmarshal []byte into sdk.Tx

	anteHandler    sdk.AnteHandler  // ante handler for fee and auth
	initChainer    sdk.InitChainer  // initialize state with validators and state blob
	beginBlocker   sdk.BeginBlocker // logic to run before any txs
	endBlocker     sdk.EndBlocker   // logic to run after all txs, and to determine valset changes
	addrPeerFilter sdk.PeerFilter   // filter peers by address and port
	idPeerFilter   sdk.PeerFilter   // filter peers by node ID
	fauxMerkleMode bool             // if true, IAVL MountStores uses MountStoresDB for simulation speed.

	// volatile states:
	//
	// checkState is set on InitChain and reset on Commit
	// deliverState is set on InitChain and BeginBlock and set to nil on Commit
	checkState   *state // for CheckTx
	deliverState *state // for DeliverTx

	// an inter-block write-through cache provided to the context during deliverState
	interBlockCache sdk.MultiStorePersistentCache

	// absent validators from begin block
	voteInfos []abci.VoteInfo

	// paramStore is used to query for ABCI consensus parameters from an
	// application parameter store.
	paramStore ParamStore

	// The minimum gas prices a validator is willing to accept for processing a
	// transaction. This is mainly used for DoS and spam prevention.
	minGasPrices sdk.DecCoins

	// flag for sealing options and parameters to a BaseApp
	sealed bool

	// block height at which to halt the chain and gracefully shutdown
	haltHeight uint64

	// minimum block time (in Unix seconds) at which to halt the chain and gracefully shutdown
	haltTime uint64

	// application's version string
	appVersion string
}

// NewBaseApp returns a reference to an initialized BaseApp. It accepts a
// variadic number of option functions, which act on the BaseApp to set
// configuration choices.
//
// NOTE: The db is used to store the version number for now.
func NewBaseApp(
	name string, logger log.Logger, db dbm.DB, txDecoder sdk.TxDecoder, options ...func(*BaseApp),
) *BaseApp {

	app := &BaseApp{
		logger:         logger,
		name:           name,
		db:             db,
		cms:            store.NewCommitMultiStore(db),
		storeLoader:    DefaultStoreLoader,
		router:         NewRouter(),
		queryRouter:    NewQueryRouter(),
		txDecoder:      txDecoder,
		fauxMerkleMode: false,
	}
	for _, option := range options {
		option(app)
	}

	if app.interBlockCache != nil {
		app.cms.SetInterBlockCache(app.interBlockCache)
	}

	return app
}

// Name returns the name of the BaseApp.
func (app *BaseApp) Name() string {
	return app.name
}

// AppVersion returns the application's version string.
func (app *BaseApp) AppVersion() string {
	return app.appVersion
}

// Logger returns the logger of the BaseApp.
func (app *BaseApp) Logger() log.Logger {
	return app.logger
}

// MountStores mounts all IAVL or DB stores to the provided keys in the BaseApp
// multistore.
func (app *BaseApp) MountStores(keys ...sdk.StoreKey) {
	for _, key := range keys {
		switch key.(type) {
		case *sdk.KVStoreKey:
			if !app.fauxMerkleMode {
				app.MountStore(key, sdk.StoreTypeIAVL)
			} else {
				// StoreTypeDB doesn't do anything upon commit, and it doesn't
				// retain history, but it's useful for faster simulation.
				app.MountStore(key, sdk.StoreTypeDB)
			}

		case *sdk.TransientStoreKey:
			app.MountStore(key, sdk.StoreTypeTransient)

		default:
			panic("Unrecognized store key type " + reflect.TypeOf(key).Name())
		}
	}
}

// MountStores mounts all IAVL or DB stores to the provided keys in the BaseApp
// multistore.
func (app *BaseApp) MountKVStores(keys map[string]*sdk.KVStoreKey) {
	for _, key := range keys {
		if !app.fauxMerkleMode {
			app.MountStore(key, sdk.StoreTypeIAVL)
		} else {
			// StoreTypeDB doesn't do anything upon commit, and it doesn't
			// retain history, but it's useful for faster simulation.
			app.MountStore(key, sdk.StoreTypeDB)
		}
	}
}

// MountStores mounts all IAVL or DB stores to the provided keys in the BaseApp
// multistore.
func (app *BaseApp) MountTransientStores(keys map[string]*sdk.TransientStoreKey) {
	for _, key := range keys {
		app.MountStore(key, sdk.StoreTypeTransient)
	}
}

// MountMemoryStores mounts all in-memory KVStores with the BaseApp's internal
// commit multi-store.
func (app *BaseApp) MountMemoryStores(keys map[string]*sdk.MemoryStoreKey) {
	for _, memKey := range keys {
		app.MountStore(memKey, sdk.StoreTypeMemory)
	}
}

// MountStoreWithDB mounts a store to the provided key in the BaseApp
// multistore, using a specified DB.
func (app *BaseApp) MountStoreWithDB(key sdk.StoreKey, typ sdk.StoreType, db dbm.DB) {
	app.cms.MountStoreWithDB(key, typ, db)
}

// MountStore mounts a store to the provided key in the BaseApp multistore,
// using the default DB.
func (app *BaseApp) MountStore(key sdk.StoreKey, typ sdk.StoreType) {
	app.cms.MountStoreWithDB(key, typ, nil)
}

// LoadLatestVersion loads the latest application version. It will panic if
// called more than once on a running BaseApp.
func (app *BaseApp) LoadLatestVersion() error {
	err := app.storeLoader(app.cms)
	if err != nil {
		return fmt.Errorf("failed to load latest version: %w", err)
	}

	return app.init()
}

// DefaultStoreLoader will be used by default and loads the latest version
func DefaultStoreLoader(ms sdk.CommitMultiStore) error {
	return ms.LoadLatestVersion()
}

// LoadVersion loads the BaseApp application version. It will panic if called
// more than once on a running baseapp.
func (app *BaseApp) LoadVersion(version int64) error {
	err := app.cms.LoadVersion(version)
	if err != nil {
		return fmt.Errorf("failed to load version %d: %w", version, err)
	}

	return app.init()
}

// LastCommitID returns the last CommitID of the multistore.
func (app *BaseApp) LastCommitID() sdk.CommitID {
	return app.cms.LastCommitID()
}

// LastBlockHeight returns the last committed block height.
func (app *BaseApp) LastBlockHeight() int64 {
	return app.cms.LastCommitID().Version
}

func (app *BaseApp) init() error {
	if app.sealed {
		panic("cannot call initFromMainStore: baseapp already sealed")
	}

	// needed for the export command which inits from store but never calls initchain
	app.setCheckState(abci.Header{})
	app.Seal()

	return nil
}

func (app *BaseApp) setMinGasPrices(gasPrices sdk.DecCoins) {
	app.minGasPrices = gasPrices
}

func (app *BaseApp) setHaltHeight(haltHeight uint64) {
	app.haltHeight = haltHeight
}

func (app *BaseApp) setHaltTime(haltTime uint64) {
	app.haltTime = haltTime
}

func (app *BaseApp) setInterBlockCache(cache sdk.MultiStorePersistentCache) {
	app.interBlockCache = cache
}

// Router returns the router of the BaseApp.
func (app *BaseApp) Router() sdk.Router {
	if app.sealed {
		// We cannot return a Router when the app is sealed because we can't have
		// any routes modified which would cause unexpected routing behavior.
		panic("Router() on sealed BaseApp")
	}
	return app.router
}

// QueryRouter returns the QueryRouter of a BaseApp.
func (app *BaseApp) QueryRouter() sdk.QueryRouter { return app.queryRouter }

// Seal seals a BaseApp. It prohibits any further modifications to a BaseApp.
func (app *BaseApp) Seal() { app.sealed = true }

// IsSealed returns true if the BaseApp is sealed and false otherwise.
func (app *BaseApp) IsSealed() bool { return app.sealed }

// setCheckState sets the BaseApp's checkState with a cache-wrapped multi-store
// (i.e. a CacheMultiStore) and a new Context with the cache-wrapped multi-store,
// provided header, and minimum gas prices set. It is set on InitChain and reset
// on Commit.
func (app *BaseApp) setCheckState(header abci.Header) {
	ms := app.cms.CacheMultiStore()
	app.checkState = &state{
		ms:  ms,
		ctx: sdk.NewContext(ms, header, true, app.logger).WithMinGasPrices(app.minGasPrices),
	}
}

// setDeliverState sets the BaseApp's deliverState with a cache-wrapped multi-store
// (i.e. a CacheMultiStore) and a new Context with the cache-wrapped multi-store,
// and provided header. It is set on InitChain and BeginBlock and set to nil on
// Commit.
func (app *BaseApp) setDeliverState(header abci.Header) {
	ms := app.cms.CacheMultiStore()
	app.deliverState = &state{
		ms:  ms,
		ctx: sdk.NewContext(ms, header, false, app.logger),
	}
}

// GetConsensusParams returns the current consensus parameters from the BaseApp's
// ParamStore. If the BaseApp has no ParamStore defined, nil is returned.
func (app *BaseApp) GetConsensusParams(ctx sdk.Context) *abci.ConsensusParams {
	if app.paramStore == nil {
		return nil
	}

	cp := new(abci.ConsensusParams)

	if app.paramStore.Has(ctx, ParamStoreKeyBlockParams) {
		var bp abci.BlockParams
		app.paramStore.Get(ctx, ParamStoreKeyBlockParams, &bp)
		cp.Block = &bp
	}

	if app.paramStore.Has(ctx, ParamStoreKeyEvidenceParams) {
		var ep abci.EvidenceParams
		app.paramStore.Get(ctx, ParamStoreKeyEvidenceParams, &ep)
		cp.Evidence = &ep
	}

	if app.paramStore.Has(ctx, ParamStoreKeyValidatorParams) {
		var vp abci.ValidatorParams
		app.paramStore.Get(ctx, ParamStoreKeyValidatorParams, &vp)
		cp.Validator = &vp
	}

	return cp
}

// StoreConsensusParams sets the consensus parameters to the baseapp's param store.
func (app *BaseApp) StoreConsensusParams(ctx sdk.Context, cp *abci.ConsensusParams) {
	if app.paramStore == nil {
		panic("cannot store consensus params with no params store set")
	}
	if cp == nil {
		return
	}

	app.paramStore.Set(ctx, ParamStoreKeyBlockParams, cp.Block)
	app.paramStore.Set(ctx, ParamStoreKeyEvidenceParams, cp.Evidence)
	app.paramStore.Set(ctx, ParamStoreKeyValidatorParams, cp.Validator)
}

// getMaximumBlockGas gets the maximum gas from the consensus params. It panics
// if maximum block gas is less than negative one and returns zero if negative
// one.
func (app *BaseApp) getMaximumBlockGas(ctx sdk.Context) uint64 {
	cp := app.GetConsensusParams(ctx)
	if cp == nil || cp.Block == nil {
		return 0
	}

	maxGas := cp.Block.MaxGas
	switch {
	case maxGas < -1:
		panic(fmt.Sprintf("invalid maximum block gas: %d", maxGas))

	case maxGas == -1:
		return 0

	default:
		return uint64(maxGas)
	}
}

func (app *BaseApp) validateHeight(req abci.RequestBeginBlock) error {
	if req.Header.Height < 1 {
		return fmt.Errorf("invalid height: %d", req.Header.Height)
	}

	prevHeight := app.LastBlockHeight()
	if req.Header.Height != prevHeight+1 {
		return fmt.Errorf("invalid height: %d; expected: %d", req.Header.Height, prevHeight+1)
	}

	return nil
}

// validateBasicTxMsgs executes basic validator calls for messages.
func validateBasicTxMsgs(msgs []sdk.Msg) error {
	if len(msgs) == 0 {
		return sdkerrors.Wrap(sdkerrors.ErrInvalidRequest, "must contain at least one message")
	}

	for _, msg := range msgs {
		err := msg.ValidateBasic()
		if err != nil {
			return err
		}
	}

	return nil
}

// Returns the applications's deliverState if app is in runTxModeDeliver,
// otherwise it returns the application's checkstate.
func (app *BaseApp) getState(mode runTxMode) *state {
	if mode == runTxModeDeliver {
		return app.deliverState
	}

	return app.checkState
}

// retrieve the context for the tx w/ txBytes and other memoized values.
func (app *BaseApp) getContextForTx(mode runTxMode, txBytes []byte) sdk.Context {
	txHash := tmhash.Sum(txBytes)
	ctx := app.getState(mode).ctx.
		WithTxBytes(txBytes).
<<<<<<< HEAD
		WithVoteInfos(app.voteInfos)

	ctx = ctx.WithConsensusParams(app.GetConsensusParams(ctx))
=======
		WithVoteInfos(app.voteInfos).
		WithConsensusParams(app.consensusParams).
		WithValue("tx_hash", txHash)
>>>>>>> 4fe0e014

	if mode == runTxModeReCheck {
		ctx = ctx.WithIsReCheckTx(true)
	}
	if mode == runTxModeSimulate {
		ctx, _ = ctx.CacheContext()
	}

	return ctx
}

// cacheTxContext returns a new context based off of the provided context with
// a cache wrapped multi-store.
func (app *BaseApp) cacheTxContext(ctx sdk.Context, txBytes []byte) (sdk.Context, sdk.CacheMultiStore) {
	ms := ctx.MultiStore()
	// TODO: https://github.com/cosmos/cosmos-sdk/issues/2824
	msCache := ms.CacheMultiStore()
	if msCache.TracingEnabled() {
		msCache = msCache.SetTracingContext(
			sdk.TraceContext(
				map[string]interface{}{
					"txHash": fmt.Sprintf("%X", tmhash.Sum(txBytes)),
				},
			),
		).(sdk.CacheMultiStore)
	}

	return ctx.WithMultiStore(msCache), msCache
}

// runTx processes a transaction within a given execution mode, encoded transaction
// bytes, and the decoded transaction itself. All state transitions occur through
// a cached Context depending on the mode provided. State only gets persisted
// if all messages get executed successfully and the execution mode is DeliverTx.
// Note, gas execution info is always returned. A reference to a Result is
// returned if the tx does not run out of gas and if all the messages are valid
// and execute successfully. An error is returned otherwise.
func (app *BaseApp) runTx(mode runTxMode, txBytes []byte, tx sdk.Tx) (gInfo sdk.GasInfo, result *sdk.Result, err error) {
	// NOTE: GasWanted should be returned by the AnteHandler. GasUsed is
	// determined by the GasMeter. We need access to the context to get the gas
	// meter so we initialize upfront.
	var gasWanted uint64

	ctx := app.getContextForTx(mode, txBytes)
	ms := ctx.MultiStore()

	// only run the tx if there is block gas remaining
	if mode == runTxModeDeliver && ctx.BlockGasMeter().IsOutOfGas() {
		gInfo = sdk.GasInfo{GasUsed: ctx.BlockGasMeter().GasConsumed()}
		return gInfo, nil, sdkerrors.Wrap(sdkerrors.ErrOutOfGas, "no block gas left to run tx")
	}

	var startingGas uint64
	if mode == runTxModeDeliver {
		startingGas = ctx.BlockGasMeter().GasConsumed()
	}

	defer func() {
		if r := recover(); r != nil {
			switch rType := r.(type) {
			// TODO: Use ErrOutOfGas instead of ErrorOutOfGas which would allow us
			// to keep the stracktrace.
			case sdk.ErrorOutOfGas:
				err = sdkerrors.Wrap(
					sdkerrors.ErrOutOfGas, fmt.Sprintf(
						"out of gas in location: %v; gasWanted: %d, gasUsed: %d",
						rType.Descriptor, gasWanted, ctx.GasMeter().GasConsumed(),
					),
				)

			default:
				err = sdkerrors.Wrap(
					sdkerrors.ErrPanic, fmt.Sprintf(
						"recovered: %v\nstack:\n%v", r, string(debug.Stack()),
					),
				)
			}

			result = nil
		}

		gInfo = sdk.GasInfo{GasWanted: gasWanted, GasUsed: ctx.GasMeter().GasConsumed()}
	}()

	// If BlockGasMeter() panics it will be caught by the above recover and will
	// return an error - in any case BlockGasMeter will consume gas past the limit.
	//
	// NOTE: This must exist in a separate defer function for the above recovery
	// to recover from this one.
	defer func() {
		if mode == runTxModeDeliver {
			ctx.BlockGasMeter().ConsumeGas(
				ctx.GasMeter().GasConsumedToLimit(), "block gas meter",
			)

			if ctx.BlockGasMeter().GasConsumed() < startingGas {
				panic(sdk.ErrorGasOverflow{Descriptor: "tx gas summation"})
			}
		}
	}()

	msgs := tx.GetMsgs()
	if err := validateBasicTxMsgs(msgs); err != nil {
		return sdk.GasInfo{}, nil, err
	}

	if app.anteHandler != nil {
		var anteCtx sdk.Context
		var msCache sdk.CacheMultiStore

		// Cache wrap context before AnteHandler call in case it aborts.
		// This is required for both CheckTx and DeliverTx.
		// Ref: https://github.com/cosmos/cosmos-sdk/issues/2772
		//
		// NOTE: Alternatively, we could require that AnteHandler ensures that
		// writes do not happen if aborted/failed.  This may have some
		// performance benefits, but it'll be more difficult to get right.
		anteCtx, msCache = app.cacheTxContext(ctx, txBytes)

		newCtx, err := app.anteHandler(anteCtx, tx, mode == runTxModeSimulate)
		if !newCtx.IsZero() {
			// At this point, newCtx.MultiStore() is cache-wrapped, or something else
			// replaced by the AnteHandler. We want the original multistore, not one
			// which was cache-wrapped for the AnteHandler.
			//
			// Also, in the case of the tx aborting, we need to track gas consumed via
			// the instantiated gas meter in the AnteHandler, so we update the context
			// prior to returning.
			ctx = newCtx.WithMultiStore(ms)
		}

		// GasMeter expected to be set in AnteHandler
		gasWanted = ctx.GasMeter().Limit()

		if err != nil {
			return gInfo, nil, err
		}

		msCache.Write()
	}

	// Create a new Context based off of the existing Context with a cache-wrapped
	// MultiStore in case message processing fails. At this point, the MultiStore
	// is doubly cached-wrapped.
	runMsgCtx, msCache := app.cacheTxContext(ctx, txBytes)

	// Attempt to execute all messages and only update state if all messages pass
	// and we're in DeliverTx. Note, runMsgs will never return a reference to a
	// Result if any single message fails or does not have a registered Handler.
	result, err = app.runMsgs(runMsgCtx, msgs, mode)
	if err == nil && mode == runTxModeDeliver {
		msCache.Write()
	}

	return gInfo, result, err
}

// runMsgs iterates through a list of messages and executes them with the provided
// Context and execution mode. Messages will only be executed during simulation
// and DeliverTx. An error is returned if any single message fails or if a
// Handler does not exist for a given message route. Otherwise, a reference to a
// Result is returned. The caller must not commit state if an error is returned.
func (app *BaseApp) runMsgs(ctx sdk.Context, msgs []sdk.Msg, mode runTxMode) (*sdk.Result, error) {
	msgLogs := make(sdk.ABCIMessageLogs, 0, len(msgs))
	data := make([]byte, 0, len(msgs))
	events := sdk.EmptyEvents()

	// NOTE: GasWanted is determined by the AnteHandler and GasUsed by the GasMeter.
	for i, msg := range msgs {
		ctx = ctx.WithValue("msg_index", int64(i))
		// skip actual execution for (Re)CheckTx mode
		if mode == runTxModeCheck || mode == runTxModeReCheck {
			break
		}

		msgRoute := msg.Route()
		handler := app.router.Route(ctx, msgRoute)
		if handler == nil {
			return nil, sdkerrors.Wrapf(sdkerrors.ErrUnknownRequest, "unrecognized message route: %s; message index: %d", msgRoute, i)
		}

		msgResult, err := handler(ctx, msg)
		if err != nil {
			return nil, sdkerrors.Wrapf(err, "failed to execute message; message index: %d", i)
		}

		msgEvents := sdk.Events{
			sdk.NewEvent(sdk.EventTypeMessage, sdk.NewAttribute(sdk.AttributeKeyAction, msg.Type())),
		}
		msgEvents = msgEvents.AppendEvents(msgResult.GetEvents())

		// append message events, data and logs
		//
		// Note: Each message result's data must be length-prefixed in order to
		// separate each result.
		events = events.AppendEvents(msgEvents)
		data = append(data, msgResult.Data...)
		msgLogs = append(msgLogs, sdk.NewABCIMessageLog(uint16(i), msgResult.Log, msgEvents))
	}

	return &sdk.Result{
		Data:   data,
		Log:    strings.TrimSpace(msgLogs.String()),
		Events: events.ToABCIEvents(),
	}, nil
}<|MERGE_RESOLUTION|>--- conflicted
+++ resolved
@@ -43,7 +43,8 @@
 )
 
 // BaseApp reflects the ABCI application implementation.
-type BaseApp struct { // nolint: maligned
+type BaseApp struct {
+	// nolint: maligned
 	// initialized on creation
 	logger      log.Logger
 	name        string               // application name from abci.Info
@@ -425,15 +426,8 @@
 	txHash := tmhash.Sum(txBytes)
 	ctx := app.getState(mode).ctx.
 		WithTxBytes(txBytes).
-<<<<<<< HEAD
-		WithVoteInfos(app.voteInfos)
-
-	ctx = ctx.WithConsensusParams(app.GetConsensusParams(ctx))
-=======
 		WithVoteInfos(app.voteInfos).
-		WithConsensusParams(app.consensusParams).
 		WithValue("tx_hash", txHash)
->>>>>>> 4fe0e014
 
 	if mode == runTxModeReCheck {
 		ctx = ctx.WithIsReCheckTx(true)
