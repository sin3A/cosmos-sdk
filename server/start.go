package server

// DONTCOVER

import (
	"fmt"
	"os"
	"runtime/pprof"

	"github.com/spf13/cobra"
	"github.com/spf13/viper"
	"github.com/tendermint/tendermint/abci/server"
	tcmd "github.com/tendermint/tendermint/cmd/tendermint/commands"
	tmos "github.com/tendermint/tendermint/libs/os"
	"github.com/tendermint/tendermint/node"
	"github.com/tendermint/tendermint/p2p"
	pvm "github.com/tendermint/tendermint/privval"
	"github.com/tendermint/tendermint/proxy"
)

// Tendermint full-node start flags
const (
	flagWithTendermint       = "with-tendermint"
	flagAddress              = "address"
	flagTraceStore           = "trace-store"
	flagPruning              = "pruning"
	flagPruningKeepEvery     = "pruning-keep-every"
	flagPruningSnapshotEvery = "pruning-snapshot-every"
	flagCPUProfile           = "cpu-profile"
	FlagMinGasPrices         = "minimum-gas-prices"
	FlagHaltHeight           = "halt-height"
	FlagHaltTime             = "halt-time"
	FlagInterBlockCache      = "inter-block-cache"
	FlagUnsafeSkipUpgrades   = "unsafe-skip-upgrades"
)

// StartCmd runs the service passed in, either stand-alone or in-process with
// Tendermint.
func StartCmd(ctx *Context, appCreator AppCreator) *cobra.Command {
	cmd := &cobra.Command{
		Use:   "start",
		Short: "Run the full node",
		Long: `Run the full node application with Tendermint in or out of process. By
default, the application will run with Tendermint in process.

Pruning options can be provided via the '--pruning' flag or alternatively with '--pruning-snapshot-every' and 'pruning-keep-every' together.

<<<<<<< HEAD
=======
For '--pruning' the options are as follows:

>>>>>>> b854c485
syncable: only those states not needed for state syncing will be deleted (flushes every 100th to disk and keeps every 10000th)
nothing: all historic states will be saved, nothing will be deleted (i.e. archiving node)
everything: all saved states will be deleted, storing only the current state

Node halting configurations exist in the form of two flags: '--halt-height' and '--halt-time'. During
the ABCI Commit phase, the node will check if the current block height is greater than or equal to
the halt-height or if the current block time is greater than or equal to the halt-time. If so, the
node will attempt to gracefully shutdown and the block will not be committed. In addition, the node
will not be able to commit subsequent blocks.

For profiling and benchmarking purposes, CPU profiling can be enabled via the '--cpu-profile' flag
which accepts a path for the resulting pprof file.
`,
		PreRunE: func(cmd *cobra.Command, args []string) error {
			_, err := GetPruningOptionsFromFlags()
			return err
		},
		RunE: func(cmd *cobra.Command, args []string) error {
			if !viper.GetBool(flagWithTendermint) {
				ctx.Logger.Info("starting ABCI without Tendermint")
				return startStandAlone(ctx, appCreator)
			}

			ctx.Logger.Info("starting ABCI with Tendermint")

			_, err := startInProcess(ctx, appCreator)
			return err
		},
	}

	// core flags for the ABCI application
	cmd.Flags().Bool(flagWithTendermint, true, "Run abci app embedded in-process with tendermint")
	cmd.Flags().String(flagAddress, "tcp://0.0.0.0:26658", "Listen address")
	cmd.Flags().String(flagTraceStore, "", "Enable KVStore tracing to an output file")
	cmd.Flags().String(flagPruning, "syncable", "Pruning strategy: syncable, nothing, everything, custom")
	cmd.Flags().Int64(flagPruningKeepEvery, 0, "Define the state number that will be kept. Ignored if pruning is not custom.")
	cmd.Flags().Int64(flagPruningSnapshotEvery, 0, "Defines the state that will be snapshot for pruning. Ignored if pruning is not custom.")
	cmd.Flags().String(
		FlagMinGasPrices, "",
		"Minimum gas prices to accept for transactions; Any fee in a tx must meet this minimum (e.g. 0.01photino;0.0001stake)",
	)
	cmd.Flags().IntSlice(FlagUnsafeSkipUpgrades, []int{}, "Skip a set of upgrade heights to continue the old binary")
	cmd.Flags().Uint64(FlagHaltHeight, 0, "Block height at which to gracefully halt the chain and shutdown the node")
	cmd.Flags().Uint64(FlagHaltTime, 0, "Minimum block time (in Unix seconds) at which to gracefully halt the chain and shutdown the node")
	cmd.Flags().Bool(FlagInterBlockCache, true, "Enable inter-block caching")
	cmd.Flags().String(flagCPUProfile, "", "Enable CPU profiling and write to the provided file")

	viper.BindPFlag(flagPruning, cmd.Flags().Lookup(flagPruning))
	viper.BindPFlag(flagPruningKeepEvery, cmd.Flags().Lookup(flagPruningKeepEvery))
	viper.BindPFlag(flagPruningSnapshotEvery, cmd.Flags().Lookup(flagPruningSnapshotEvery))

	// add support for all Tendermint-specific command line options
	tcmd.AddNodeFlags(cmd)
	return cmd
}

func startStandAlone(ctx *Context, appCreator AppCreator) error {
	addr := viper.GetString(flagAddress)
	home := viper.GetString("home")
	traceWriterFile := viper.GetString(flagTraceStore)

	db, err := openDB(home)
	if err != nil {
		return err
	}
	traceWriter, err := openTraceWriter(traceWriterFile)
	if err != nil {
		return err
	}

	app := appCreator(ctx.Logger, db, traceWriter)

	svr, err := server.NewServer(addr, "socket", app)
	if err != nil {
		return fmt.Errorf("error creating listener: %v", err)
	}

	svr.SetLogger(ctx.Logger.With("module", "abci-server"))

	err = svr.Start()
	if err != nil {
		tmos.Exit(err.Error())
	}

	tmos.TrapSignal(ctx.Logger, func() {
		// cleanup
		err = svr.Stop()
		if err != nil {
			tmos.Exit(err.Error())
		}
	})

	// run forever (the node will not be returned)
	select {}
}

func startInProcess(ctx *Context, appCreator AppCreator) (*node.Node, error) {
	cfg := ctx.Config
	home := cfg.RootDir

	traceWriterFile := viper.GetString(flagTraceStore)
	db, err := openDB(home)
	if err != nil {
		return nil, err
	}

	traceWriter, err := openTraceWriter(traceWriterFile)
	if err != nil {
		return nil, err
	}

	app := appCreator(ctx.Logger, db, traceWriter)

	nodeKey, err := p2p.LoadOrGenNodeKey(cfg.NodeKeyFile())
	if err != nil {
		return nil, err
	}

	// create & start tendermint node
	tmNode, err := node.NewNode(
		cfg,
		pvm.LoadOrGenFilePV(cfg.PrivValidatorKeyFile(), cfg.PrivValidatorStateFile()),
		nodeKey,
		proxy.NewLocalClientCreator(app),
		node.DefaultGenesisDocProviderFunc(cfg),
		node.DefaultDBProvider,
		node.DefaultMetricsProvider(cfg.Instrumentation),
		ctx.Logger.With("module", "node"),
	)
	if err != nil {
		return nil, err
	}

	if err := tmNode.Start(); err != nil {
		return nil, err
	}

	var cpuProfileCleanup func()

	if cpuProfile := viper.GetString(flagCPUProfile); cpuProfile != "" {
		f, err := os.Create(cpuProfile)
		if err != nil {
			return nil, err
		}

		ctx.Logger.Info("starting CPU profiler", "profile", cpuProfile)
		if err := pprof.StartCPUProfile(f); err != nil {
			return nil, err
		}

		cpuProfileCleanup = func() {
			ctx.Logger.Info("stopping CPU profiler", "profile", cpuProfile)
			pprof.StopCPUProfile()
			f.Close()
		}
	}

	TrapSignal(func() {
		if tmNode.IsRunning() {
			_ = tmNode.Stop()
		}

		if cpuProfileCleanup != nil {
			cpuProfileCleanup()
		}

		ctx.Logger.Info("exiting...")
	})

	// run forever (the node will not be returned)
	select {}
}<|MERGE_RESOLUTION|>--- conflicted
+++ resolved
@@ -45,11 +45,8 @@
 
 Pruning options can be provided via the '--pruning' flag or alternatively with '--pruning-snapshot-every' and 'pruning-keep-every' together.
 
-<<<<<<< HEAD
-=======
 For '--pruning' the options are as follows:
 
->>>>>>> b854c485
 syncable: only those states not needed for state syncing will be deleted (flushes every 100th to disk and keeps every 10000th)
 nothing: all historic states will be saved, nothing will be deleted (i.e. archiving node)
 everything: all saved states will be deleted, storing only the current state
